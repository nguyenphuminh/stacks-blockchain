// Copyright (C) 2013-2020 Blockstack PBC, a public benefit corporation
// Copyright (C) 2020 Stacks Open Internet Foundation
//
// This program is free software: you can redistribute it and/or modify
// it under the terms of the GNU General Public License as published by
// the Free Software Foundation, either version 3 of the License, or
// (at your option) any later version.
//
// This program is distributed in the hope that it will be useful,
// but WITHOUT ANY WARRANTY; without even the implied warranty of
// MERCHANTABILITY or FITNESS FOR A PARTICULAR PURPOSE.  See the
// GNU General Public License for more details.
//
// You should have received a copy of the GNU General Public License
// along with this program.  If not, see <http://www.gnu.org/licenses/>.

use std::cmp;
use std::cmp::Ordering;
use std::collections::HashMap;
use std::collections::HashSet;
use std::collections::VecDeque;
use std::mem;
use std::net::IpAddr;
use std::net::Ipv4Addr;
use std::net::Ipv6Addr;
use std::net::SocketAddr;
use std::sync::mpsc::sync_channel;
use std::sync::mpsc::Receiver;
use std::sync::mpsc::RecvError;
use std::sync::mpsc::SendError;
use std::sync::mpsc::SyncSender;
use std::sync::mpsc::TryRecvError;
use std::sync::mpsc::TrySendError;

use mio;
use mio::net as mio_net;
use rand::prelude::*;
use rand::thread_rng;

use url;

use burnchains::Address;
use burnchains::Burnchain;
use burnchains::BurnchainView;
use burnchains::PublicKey;
use chainstate::burn::db::sortdb::{BlockHeaderCache, SortitionDB};
use chainstate::burn::BlockSnapshot;
use chainstate::stacks::db::StacksChainState;
use chainstate::stacks::{MAX_BLOCK_LEN, MAX_TRANSACTION_LEN};
use monitoring::{update_inbound_neighbors, update_outbound_neighbors};
use net::asn::ASEntry4;
use net::atlas::AtlasDB;
use net::atlas::{AttachmentInstance, AttachmentsDownloader};
use net::chat::ConversationP2P;
use net::chat::NeighborStats;
use net::connection::ConnectionOptions;
use net::connection::NetworkReplyHandle;
use net::connection::ReplyHandleP2P;
use net::db::LocalPeer;
use net::db::PeerDB;
use net::download::BlockDownloader;
use net::inv::*;
use net::neighbors::*;
use net::poll::NetworkPollState;
use net::poll::NetworkState;
use net::prune::*;
use net::relay::RelayerStats;
use net::relay::*;
use net::relay::*;
use net::rpc::RPCHandlerArgs;
use net::server::*;
use net::Error as net_error;
use net::Neighbor;
use net::NeighborKey;
use net::PeerAddress;
use net::*;
use util::db::DBConn;
use util::db::Error as db_error;
use util::get_epoch_time_ms;
use util::get_epoch_time_secs;
use util::hash::to_hex;
use util::log;
use util::secp256k1::Secp256k1PublicKey;
use vm::database::BurnStateDB;

use crate::types::chainstate::{PoxId, SortitionId, StacksBlockHeader};

/// inter-thread request to send a p2p message from another thread in this program.
#[derive(Debug)]
pub enum NetworkRequest {
    Ban(Vec<NeighborKey>),
    AdvertizeBlocks(BlocksAvailableMap), // announce to all wanting neighbors that we have these blocks
    AdvertizeMicroblocks(BlocksAvailableMap), // announce to all wanting neighbors that we have these confirmed microblock streams
    Relay(NeighborKey, StacksMessage),
    Broadcast(Vec<RelayData>, StacksMessageType),
}

/// Handle for other threads to use to issue p2p network requests.
/// The "main loop" for sending/receiving data is a select/poll loop, and runs outside of other
/// threads that need a synchronous RPC or a multi-RPC interface.  This object gives those threads
/// a way to issue commands and hear back replies from them.
pub struct NetworkHandle {
    chan_in: SyncSender<NetworkRequest>,
}

/// Internal handle for receiving requests from a NetworkHandle.
/// This is the 'other end' of a NetworkHandle inside the peer network struct.
#[derive(Debug)]
struct NetworkHandleServer {
    chan_in: Receiver<NetworkRequest>,
}

impl NetworkHandle {
    pub fn new(chan_in: SyncSender<NetworkRequest>) -> NetworkHandle {
        NetworkHandle { chan_in: chan_in }
    }

    /// Send out a command to the p2p thread.  Do not bother waiting for the response.
    /// Error out if the channel buffer is out of space
    fn send_request(&mut self, req: NetworkRequest) -> Result<(), net_error> {
        match self.chan_in.try_send(req) {
            Ok(_) => Ok(()),
            Err(TrySendError::Full(_)) => {
                warn!("P2P handle channel is full");
                Err(net_error::FullHandle)
            }
            Err(TrySendError::Disconnected(_)) => {
                warn!("P2P handle channel is disconnected");
                Err(net_error::InvalidHandle)
            }
        }
    }

    /// Ban a peer
    pub fn ban_peers(&mut self, neighbor_keys: Vec<NeighborKey>) -> Result<(), net_error> {
        let req = NetworkRequest::Ban(neighbor_keys);
        self.send_request(req)
    }

    /// Advertize blocks
    pub fn advertize_blocks(&mut self, blocks: BlocksAvailableMap) -> Result<(), net_error> {
        let req = NetworkRequest::AdvertizeBlocks(blocks);
        self.send_request(req)
    }

    /// Advertize microblocks
    pub fn advertize_microblocks(&mut self, blocks: BlocksAvailableMap) -> Result<(), net_error> {
        let req = NetworkRequest::AdvertizeMicroblocks(blocks);
        self.send_request(req)
    }

    /// Relay a message to a peer via the p2p network thread, expecting no reply.
    /// Called from outside the p2p thread by other threads.
    pub fn relay_signed_message(
        &mut self,
        neighbor_key: NeighborKey,
        msg: StacksMessage,
    ) -> Result<(), net_error> {
        let req = NetworkRequest::Relay(neighbor_key, msg);
        self.send_request(req)
    }

    /// Broadcast a message to our neighbors via the p2p network thread.
    /// Add relay information for each one.
    pub fn broadcast_message(
        &mut self,
        relay_hints: Vec<RelayData>,
        msg: StacksMessageType,
    ) -> Result<(), net_error> {
        let req = NetworkRequest::Broadcast(relay_hints, msg);
        self.send_request(req)
    }
}

impl NetworkHandleServer {
    pub fn new(chan_in: Receiver<NetworkRequest>) -> NetworkHandleServer {
        NetworkHandleServer { chan_in: chan_in }
    }

    pub fn pair(bufsz: usize) -> (NetworkHandleServer, NetworkHandle) {
        let (msg_send, msg_recv) = sync_channel(bufsz);
        let server = NetworkHandleServer::new(msg_recv);
        let client = NetworkHandle::new(msg_send);
        (server, client)
    }
}

#[derive(Debug, Clone, PartialEq, Copy)]
pub enum PeerNetworkWorkState {
    GetPublicIP,
    BlockInvSync,
    BlockDownload,
    AntiEntropy,
    Prune,
}

/// The four states the mempool sync state machine can be in
#[derive(Debug, Clone, PartialEq)]
pub enum MempoolSyncState {
    /// Picking an outbound peer
    PickOutboundPeer,
    /// Resolving its data URL to a SocketAddr
    ResolveURL(UrlString, DNSRequest),
    /// Sending the request for mempool transactions
    SendQuery(UrlString, SocketAddr),
    /// Receiving the mempool response
    RecvResponse(usize),
}

pub type PeerMap = HashMap<usize, ConversationP2P>;

#[derive(Debug)]
pub struct PeerNetwork {
    // constants
    pub peer_version: u32,
    pub epochs: Vec<StacksEpoch>,

    // refreshed when peer key expires
    pub local_peer: LocalPeer,

    // refreshed whenever the burnchain advances
    pub chain_view: BurnchainView,
    pub burnchain_tip: BlockSnapshot,
    pub chain_view_stable_consensus_hash: ConsensusHash,

    // handles to p2p databases
    pub peerdb: PeerDB,
    pub atlasdb: AtlasDB,

    // ongoing p2p conversations (either they reached out to us, or we to them)
    pub peers: PeerMap,
    pub sockets: HashMap<usize, mio_net::TcpStream>,
    pub events: HashMap<NeighborKey, usize>,
    pub connecting: HashMap<usize, (mio_net::TcpStream, bool, u64)>, // (socket, outbound?, connection sent timestamp)
    pub bans: HashSet<usize>,

    // ongoing messages the network is sending via the p2p interface (not bound to a specific
    // conversation).
    pub relay_handles: HashMap<usize, VecDeque<ReplyHandleP2P>>,
    pub relayer_stats: RelayerStats,

    // handles for other threads to send/receive data to peers
    handles: VecDeque<NetworkHandleServer>,

    // network I/O
    pub network: Option<NetworkState>,
    p2p_network_handle: usize,
    http_network_handle: usize,

    // info on the burn chain we're tracking
    pub burnchain: Burnchain,

    // connection options
    pub connection_opts: ConnectionOptions,

    // work state -- we can be walking, fetching block inventories, fetching blocks, pruning, etc.
    pub work_state: PeerNetworkWorkState,
    have_data_to_download: bool,

    // neighbor walk state
    pub walk: Option<NeighborWalk>,
    pub walk_deadline: u64,
    pub walk_count: u64,
    pub walk_attempts: u64,
    pub walk_retries: u64,
    pub walk_resets: u64,
    pub walk_total_step_count: u64,
    pub walk_pingbacks: HashMap<NeighborAddress, NeighborPingback>, // inbound peers for us to try to ping back and add to our frontier, mapped to (peer_version, network_id, timeout, pubkey)
    pub walk_result: NeighborWalkResult, // last successful neighbor walk result

    // peer block inventory state
    pub inv_state: Option<InvState>,

    // cached view of PoX database
    // (maintained by the inv state machine)
    pub tip_sort_id: SortitionId,
    pub pox_id: PoxId,

    // cached block header hashes, for handling inventory requests
    // (maintained by the downloader state machine)
    pub header_cache: BlockHeaderCache,

    // peer block download state
    pub block_downloader: Option<BlockDownloader>,

    // peer attachment downloader
    pub attachments_downloader: Option<AttachmentsDownloader>,

    // outstanding request to perform a mempool sync
    mempool_state: MempoolSyncState,
    mempool_sync_deadline: u64,
    mempool_sync_timeout: u64,

    // how often we pruned a given inbound/outbound peer
    pub prune_outbound_counts: HashMap<NeighborKey, u64>,
    pub prune_inbound_counts: HashMap<NeighborKey, u64>,

    // http endpoint, used for driving HTTP conversations (some of which we initiate)
    pub http: Option<HttpPeer>,

    // our own neighbor address that we bind on
    bind_nk: NeighborKey,

    // our public IP address that we give out in our handshakes
    pub public_ip_learned: bool, // was the IP address given to us, or did we have to go learn it?
    pub public_ip_confirmed: bool, // once we learned the IP address, were we able to confirm it by self-connecting?
    public_ip_requested_at: u64,
    public_ip_learned_at: u64,
    public_ip_reply_handle: Option<ReplyHandleP2P>,
    public_ip_retries: u64,

    // how many loops of the state-machine have occured?
    // Used to coordinate with the chain synchronization logic to ensure that the node has at least
    // begun to download blocks after fetching the next reward cycles' sortitions.
    pub num_state_machine_passes: u64,

    // how many inv syncs have we done?
    pub num_inv_sync_passes: u64,

    // how many downloader passes have we done?
    pub num_downloader_passes: u64,

    // to whom did we send a block or microblock stream as part of our anti-entropy protocol, and
    // when did we send it?
    antientropy_blocks: HashMap<NeighborKey, HashMap<StacksBlockId, u64>>,
    antientropy_microblocks: HashMap<NeighborKey, HashMap<StacksBlockId, u64>>,
    antientropy_start_reward_cycle: u64,
    pub antientropy_last_push_ts: u64,

    // pending messages (BlocksAvailable, MicroblocksAvailable, BlocksData, Microblocks) that we
    // can't process yet, but might be able to process on the next chain view update
    pub pending_messages: HashMap<usize, Vec<StacksMessage>>,

    // fault injection -- force disconnects
    fault_last_disconnect: u64,
}

impl PeerNetwork {
    pub fn new(
        peerdb: PeerDB,
        atlasdb: AtlasDB,
        mut local_peer: LocalPeer,
        peer_version: u32,
        burnchain: Burnchain,
        chain_view: BurnchainView,
        connection_opts: ConnectionOptions,
        epochs: Vec<StacksEpoch>,
    ) -> PeerNetwork {
        let http = HttpPeer::new(connection_opts.clone(), 0);
        let pub_ip = connection_opts.public_ip_address.clone();
        let pub_ip_learned = pub_ip.is_none();
        local_peer.public_ip_address = pub_ip.clone();

        if connection_opts.disable_inbound_handshakes {
            debug!("{:?}: disable inbound handshakes", &local_peer);
        }
        if connection_opts.disable_inbound_walks {
            debug!("{:?}: disable inbound neighbor walks", &local_peer);
        }

        let first_block_height = burnchain.first_block_height;
        let first_burn_header_hash = burnchain.first_block_hash.clone();
        let first_burn_header_ts = burnchain.first_block_timestamp;

        let mut network = PeerNetwork {
            peer_version: peer_version,
            epochs: epochs,

            local_peer: local_peer,
            chain_view: chain_view,
            chain_view_stable_consensus_hash: ConsensusHash([0u8; 20]),
            burnchain_tip: BlockSnapshot::initial(
                first_block_height,
                &first_burn_header_hash,
                first_burn_header_ts as u64,
            ),

            peerdb: peerdb,
            atlasdb: atlasdb,

            peers: PeerMap::new(),
            sockets: HashMap::new(),
            events: HashMap::new(),
            connecting: HashMap::new(),
            bans: HashSet::new(),

            relay_handles: HashMap::new(),
            relayer_stats: RelayerStats::new(),

            handles: VecDeque::new(),
            network: None,
            p2p_network_handle: 0,
            http_network_handle: 0,

            burnchain: burnchain,
            connection_opts: connection_opts,

            work_state: PeerNetworkWorkState::GetPublicIP,
            have_data_to_download: false,

            walk: None,
            walk_deadline: 0,
            walk_attempts: 0,
            walk_retries: 0,
            walk_resets: 0,
            walk_count: 0,
            walk_total_step_count: 0,
            walk_pingbacks: HashMap::new(),
            walk_result: NeighborWalkResult::new(),

            inv_state: None,
            pox_id: PoxId::initial(),
            tip_sort_id: SortitionId([0x00; 32]),
            header_cache: BlockHeaderCache::new(),

            block_downloader: None,
            attachments_downloader: None,

            mempool_state: MempoolSyncState::PickOutboundPeer,
            mempool_sync_deadline: 0,
            mempool_sync_timeout: 0,

            prune_outbound_counts: HashMap::new(),
            prune_inbound_counts: HashMap::new(),

            http: Some(http),
            bind_nk: NeighborKey {
                network_id: 0,
                peer_version: 0,
                addrbytes: PeerAddress([0u8; 16]),
                port: 0,
            },

            public_ip_learned: pub_ip_learned,
            public_ip_requested_at: 0,
            public_ip_learned_at: 0,
            public_ip_confirmed: false,
            public_ip_reply_handle: None,
            public_ip_retries: 0,

            num_state_machine_passes: 0,
            num_inv_sync_passes: 0,
            num_downloader_passes: 0,

            antientropy_blocks: HashMap::new(),
            antientropy_microblocks: HashMap::new(),
            antientropy_last_push_ts: 0,
            antientropy_start_reward_cycle: 0,

            pending_messages: HashMap::new(),

            fault_last_disconnect: 0,
        };

        network.init_block_downloader();
        network.init_attachments_downloader(vec![]);

        network
    }

    /// Get the current epoch
    pub fn get_current_epoch(&self) -> StacksEpoch {
        let epoch_index = StacksEpoch::find_epoch(&self.epochs, self.chain_view.burn_block_height)
            .expect(&format!(
                "BUG: block {} is not in a known epoch",
                &self.chain_view.burn_block_height
            ));
        let epoch = self.epochs[epoch_index].clone();
        epoch
    }

    /// Do something with the HTTP peer.
    /// NOTE: the HTTP peer is *always* instantiated; it's just an Option<..> so its methods can
    /// receive a ref to the PeerNetwork that contains it.
    pub fn with_http<F, R>(network: &mut PeerNetwork, to_do: F) -> R
    where
        F: FnOnce(&mut PeerNetwork, &mut HttpPeer) -> R,
    {
        let mut http = network
            .http
            .take()
            .expect("BUG: HTTP peer is not instantiated");
        let res = to_do(network, &mut http);
        network.http = Some(http);
        res
    }

    /// start serving.
    pub fn bind(&mut self, my_addr: &SocketAddr, http_addr: &SocketAddr) -> Result<(), net_error> {
        let mut net = NetworkState::new(self.connection_opts.max_sockets)?;

        let p2p_handle = net.bind(my_addr)?;
        let http_handle = net.bind(http_addr)?;

        test_debug!(
            "{:?}: bound on p2p {:?}, http {:?}",
            &self.local_peer,
            my_addr,
            http_addr
        );

        self.network = Some(net);
        self.p2p_network_handle = p2p_handle;
        self.http_network_handle = http_handle;

        PeerNetwork::with_http(self, |_, ref mut http| {
            http.set_server_handle(http_handle);
        });

        self.bind_nk = NeighborKey {
            network_id: self.local_peer.network_id,
            peer_version: self.peer_version,
            addrbytes: PeerAddress::from_socketaddr(my_addr),
            port: my_addr.port(),
        };

        Ok(())
    }

    /// Run a closure with the network state
    pub fn with_network_state<F, R>(
        peer_network: &mut PeerNetwork,
        closure: F,
    ) -> Result<R, net_error>
    where
        F: FnOnce(&mut PeerNetwork, &mut NetworkState) -> Result<R, net_error>,
    {
        let mut net = peer_network.network.take();
        let res = match net {
            Some(ref mut network_state) => closure(peer_network, network_state),
            None => {
                return Err(net_error::NotConnected);
            }
        };
        peer_network.network = net;
        res
    }

    /// Run a closure with the attachments_downloader
    pub fn with_attachments_downloader<F, R>(
        peer_network: &mut PeerNetwork,
        closure: F,
    ) -> Result<R, net_error>
    where
        F: FnOnce(&mut PeerNetwork, &mut AttachmentsDownloader) -> Result<R, net_error>,
    {
        let mut attachments_downloader = peer_network.attachments_downloader.take();
        let res = match attachments_downloader {
            Some(ref mut attachments_downloader) => closure(peer_network, attachments_downloader),
            None => {
                return Err(net_error::NotConnected);
            }
        };
        peer_network.attachments_downloader = attachments_downloader;
        res
    }

    /// Create a network handle for another thread to use to communicate with remote peers
    pub fn new_handle(&mut self, bufsz: usize) -> NetworkHandle {
        let (server, client) = NetworkHandleServer::pair(bufsz);
        self.handles.push_back(server);
        client
    }

    /// Saturate a socket with a reply handle
    /// Return (number of bytes sent, whether or not there's more to send)
    fn do_saturate_p2p_socket(
        convo: &mut ConversationP2P,
        client_sock: &mut mio::net::TcpStream,
        handle: &mut ReplyHandleP2P,
    ) -> Result<(usize, bool), net_error> {
        let mut total_sent = 0;
        let mut flushed;

        loop {
            flushed = handle.try_flush()?;
            let send_res = convo.send(client_sock);
            match send_res {
                Err(e) => {
                    debug!("Failed to send data to socket {:?}: {:?}", client_sock, &e);
                    return Err(e);
                }
                Ok(sz) => {
                    total_sent += sz;
                    if sz == 0 {
                        break;
                    }
                }
            }
        }

        Ok((total_sent, flushed))
    }

    /// Saturate a socket with a reply handle.
    /// Return (number of bytes sent, whether or not there's more to send)
    pub fn saturate_p2p_socket(
        &mut self,
        event_id: usize,
        handle: &mut ReplyHandleP2P,
    ) -> Result<(usize, bool), net_error> {
        let convo_opt = self.peers.get_mut(&event_id);
        if convo_opt.is_none() {
            debug!("No open socket for {}", event_id);
            return Err(net_error::PeerNotConnected);
        }

        let socket_opt = self.sockets.get_mut(&event_id);
        if socket_opt.is_none() {
            debug!("No open socket for {}", event_id);
            return Err(net_error::PeerNotConnected);
        }

        let convo = convo_opt.unwrap();
        let client_sock = socket_opt.unwrap();

        PeerNetwork::do_saturate_p2p_socket(convo, client_sock, handle)
    }

    /// Send a message to a peer.
    /// Non-blocking -- caller has to call .try_flush() or .flush() on the resulting handle to make sure the data is
    /// actually sent.
    pub fn send_message(
        &mut self,
        neighbor_key: &NeighborKey,
        message: StacksMessage,
        ttl: u64,
    ) -> Result<ReplyHandleP2P, net_error> {
        let event_id_opt = self.events.get(&neighbor_key);
        if event_id_opt.is_none() {
            info!("Not connected to {:?}", &neighbor_key);
            return Err(net_error::NoSuchNeighbor);
        }

        let event_id = *(event_id_opt.unwrap());
        let convo_opt = self.peers.get_mut(&event_id);
        if convo_opt.is_none() {
            info!("No ongoing conversation with {:?}", &neighbor_key);
            return Err(net_error::PeerNotConnected);
        }

        let convo = convo_opt.unwrap();

        let mut rh = convo.send_signed_request(message, ttl)?;
        self.saturate_p2p_socket(event_id, &mut rh)?;

        // caller must send the remainder
        Ok(rh)
    }

    fn add_relay_handle(&mut self, event_id: usize, relay_handle: ReplyHandleP2P) -> () {
        if let Some(handle_list) = self.relay_handles.get_mut(&event_id) {
            handle_list.push_back(relay_handle);
        } else {
            let mut handle_list = VecDeque::new();
            handle_list.push_back(relay_handle);
            self.relay_handles.insert(event_id, handle_list);
        }
    }

    /// Relay a signed message to a peer.
    /// The peer network will take care of sending the data; no need to deal with a reply handle.
    /// Called from _within_ the p2p thread.
    pub fn relay_signed_message(
        &mut self,
        neighbor_key: &NeighborKey,
        message: StacksMessage,
    ) -> Result<(), net_error> {
        let event_id = {
            let event_id_opt = self.events.get(&neighbor_key);
            if event_id_opt.is_none() {
                info!("Not connected to {:?}", &neighbor_key);
                return Err(net_error::NoSuchNeighbor);
            }

            *(event_id_opt.unwrap())
        };

        let convo_opt = self.peers.get_mut(&event_id);
        if convo_opt.is_none() {
            info!("No ongoing conversation with {:?}", &neighbor_key);
            return Err(net_error::PeerNotConnected);
        }

        let convo = convo_opt.unwrap();
        let mut reply_handle = convo.relay_signed_message(message)?;

        let (num_sent, flushed) = self.saturate_p2p_socket(event_id, &mut reply_handle)?;
        if num_sent > 0 || !flushed {
            // keep trying to send
            self.add_relay_handle(event_id, reply_handle);
        }
        Ok(())
    }

    /// Broadcast a message to a list of neighbors
    pub fn broadcast_message(
        &mut self,
        mut neighbor_keys: Vec<NeighborKey>,
        relay_hints: Vec<RelayData>,
        message_payload: StacksMessageType,
    ) -> () {
        debug!(
            "{:?}: Will broadcast '{}' to up to {} neighbors; relayed by {:?}",
            &self.local_peer,
            message_payload.get_message_description(),
            neighbor_keys.len(),
            &relay_hints
        );
        for nk in neighbor_keys.drain(..) {
            if let Some(event_id) = self.events.get(&nk) {
                let event_id = *event_id;
                if let Some(convo) = self.peers.get_mut(&event_id) {
                    // safety check -- don't send to someone who has already been a relayer
                    let mut do_relay = true;
                    if let Some(pubkey) = convo.ref_public_key() {
                        let pubkey_hash = Hash160::from_node_public_key(pubkey);
                        for rhint in relay_hints.iter() {
                            if rhint.peer.public_key_hash == pubkey_hash {
                                do_relay = false;
                                break;
                            }
                        }
                    }
                    if !do_relay {
                        debug!(
                            "{:?}: Do not broadcast '{}' to {:?}: it has already relayed it",
                            &self.local_peer,
                            message_payload.get_message_description(),
                            &nk
                        );
                        continue;
                    }

                    match convo.sign_and_forward(
                        &self.local_peer,
                        &self.chain_view,
                        relay_hints.clone(),
                        message_payload.clone(),
                    ) {
                        Ok(rh) => {
                            debug!(
                                "{:?}: Broadcasted '{}' to {:?}",
                                &self.local_peer,
                                message_payload.get_message_description(),
                                &nk
                            );
                            self.add_relay_handle(event_id, rh);
                        }
                        Err(e) => {
                            warn!(
                                "{:?}: Failed to broadcast message to {:?}: {:?}",
                                &self.local_peer, nk, &e
                            );
                        }
                    }
                } else {
                    debug!(
                        "{:?}: No open conversation for {:?}; will not broadcast {:?} to it",
                        &self.local_peer,
                        &nk,
                        message_payload.get_message_description()
                    );
                }
            } else {
                debug!(
                    "{:?}: No connection open to {:?}; will not broadcast {:?} to it",
                    &self.local_peer,
                    &nk,
                    message_payload.get_message_description()
                );
            }
        }
        debug!(
            "{:?}: Done broadcasting '{}",
            &self.local_peer,
            message_payload.get_message_description()
        );
    }

    /// Count how many outbound conversations are going on
    pub fn count_outbound_conversations(peers: &PeerMap) -> u64 {
        let mut ret = 0;
        for (_, convo) in peers.iter() {
            if convo.stats.outbound {
                ret += 1;
            }
        }
        ret
    }

    /// Count how many connections to a given IP address we have
    pub fn count_ip_connections(
        ipaddr: &SocketAddr,
        sockets: &HashMap<usize, mio_net::TcpStream>,
    ) -> u64 {
        let mut ret = 0;
        for (_, socket) in sockets.iter() {
            match socket.peer_addr() {
                Ok(addr) => {
                    if addr.ip() == ipaddr.ip() {
                        ret += 1;
                    }
                }
                Err(_) => {}
            };
        }
        ret
    }

    /// Connect to a peer.
    /// Idempotent -- will not re-connect if already connected.
    /// Fails if the peer is denied.
    pub fn connect_peer(&mut self, neighbor: &NeighborKey) -> Result<usize, net_error> {
        self.connect_peer_deny_checks(neighbor, true)
    }

    /// Connect to a peer, optionally checking our deny information.
    /// Idempotent -- will not re-connect if already connected.
    /// Fails if the peer is denied.
    fn connect_peer_deny_checks(
        &mut self,
        neighbor: &NeighborKey,
        check_denied: bool,
    ) -> Result<usize, net_error> {
        debug!("{:?}: connect to {:?}", &self.local_peer, neighbor);

        if check_denied {
            // don't talk to our bind address
            if self.is_bound(neighbor) {
                debug!(
                    "{:?}: do not connect to myself at {:?}",
                    &self.local_peer, neighbor
                );
                return Err(net_error::Denied);
            }

            // don't talk if denied
            if PeerDB::is_peer_denied(
                &self.peerdb.conn(),
                neighbor.network_id,
                &neighbor.addrbytes,
                neighbor.port,
            )? {
                debug!(
                    "{:?}: Neighbor {:?} is denied; will not connect",
                    &self.local_peer, neighbor
                );
                return Err(net_error::Denied);
            }
        }

        // already connected?
        if let Some(event_id) = self.get_event_id(neighbor) {
            debug!(
                "{:?}: already connected to {:?} as event {}",
                &self.local_peer, neighbor, event_id
            );
            return Ok(event_id);
        }

        let next_event_id = match self.network {
            None => {
                test_debug!("{:?}: network not connected", &self.local_peer);
                return Err(net_error::NotConnected);
            }
            Some(ref mut network) => {
                let sock = NetworkState::connect(&neighbor.addrbytes.to_socketaddr(neighbor.port))?;
                let hint_event_id = network.next_event_id()?;
                let registered_event_id =
                    network.register(self.p2p_network_handle, hint_event_id, &sock)?;

                self.connecting
                    .insert(registered_event_id, (sock, true, get_epoch_time_secs()));
                registered_event_id
            }
        };

        Ok(next_event_id)
    }

    /// Given a list of neighbors keys, find the _set_ of neighbor keys that represent unique
    /// connections.  This is used by the broadcast logic to ensure that we only send a message to
    /// a peer once, even if we have both an inbound and outbound connection to it.
    fn coalesce_neighbors(&self, neighbors: Vec<NeighborKey>) -> Vec<NeighborKey> {
        let mut seen = HashSet::new();
        let mut unique = HashSet::new();
        for nk in neighbors.into_iter() {
            if seen.contains(&nk) {
                continue;
            }

            unique.insert(nk.clone());

            // don't include its reciprocal connection
            if let Some(event_id) = self.events.get(&nk) {
                if let Some(other_event_id) = self.find_reciprocal_event(*event_id) {
                    if let Some(other_convo) = self.peers.get(&other_event_id) {
                        let other_nk = other_convo.to_neighbor_key();
                        seen.insert(other_nk);
                        seen.insert(nk);
                    }
                }
            }
        }
        unique.into_iter().collect::<Vec<NeighborKey>>()
    }

    /// Sample the available connections to broadcast on.
    /// Up to MAX_BROADCAST_OUTBOUND_PEERS outbound connections will be used.
    /// Up to MAX_BROADCAST_INBOUND_PEERS inbound connections will be used.
    /// The outbound will be sampled according to their AS distribution
    /// The inbound will be sampled according to how rarely they send duplicate messages.
    /// The final set of message recipients will be coalesced -- if we have an inbound and outbound
    /// connection to the same neighbor, only one connection will be used.
    fn sample_broadcast_peers<R: RelayPayload>(
        &self,
        relay_hints: &Vec<RelayData>,
        payload: &R,
    ) -> Result<Vec<NeighborKey>, net_error> {
        // coalesce
        let mut outbound_neighbors = vec![];
        let mut inbound_neighbors = vec![];

        for (_, convo) in self.peers.iter() {
            if !convo.is_authenticated() {
                continue;
            }
            let nk = convo.to_neighbor_key();
            if convo.is_outbound() {
                outbound_neighbors.push(nk);
            } else {
                inbound_neighbors.push(nk);
            }
        }

        let mut outbound_dist = self
            .relayer_stats
            .get_outbound_relay_rankings(&self.peerdb, &outbound_neighbors)?;
        let mut inbound_dist = self.relayer_stats.get_inbound_relay_rankings(
            &inbound_neighbors,
            payload,
            RELAY_DUPLICATE_INFERENCE_WARMUP,
        );

        let mut relay_pubkhs = HashSet::new();
        for rhint in relay_hints {
            relay_pubkhs.insert(rhint.peer.public_key_hash.clone());
        }

        // don't send a message to anyone who sent this message to us
        for (_, convo) in self.peers.iter() {
            if let Some(pubkey) = convo.ref_public_key() {
                let pubkey_hash = Hash160::from_node_public_key(pubkey);
                if relay_pubkhs.contains(&pubkey_hash) {
                    let nk = convo.to_neighbor_key();
                    debug!(
                        "{:?}: Do not forward {} to {:?}, since it already saw this message",
                        &self.local_peer,
                        payload.get_id(),
                        &nk
                    );
                    outbound_dist.remove(&nk);
                    inbound_dist.remove(&nk);
                }
            }
        }

        debug!(
            "Inbound recipient distribution (out of {}): {:?}",
            inbound_neighbors.len(),
            &inbound_dist
        );
        debug!(
            "Outbound recipient distribution (out of {}): {:?}",
            outbound_neighbors.len(),
            &outbound_dist
        );

        let mut outbound_sample =
            RelayerStats::sample_neighbors(outbound_dist, MAX_BROADCAST_OUTBOUND_RECEIVERS);
        let mut inbound_sample =
            RelayerStats::sample_neighbors(inbound_dist, MAX_BROADCAST_INBOUND_RECEIVERS);

        debug!(
            "Inbound recipients (out of {}): {:?}",
            inbound_neighbors.len(),
            &inbound_sample
        );
        debug!(
            "Outbound recipients (out of {}): {:?}",
            outbound_neighbors.len(),
            &outbound_sample
        );

        outbound_sample.append(&mut inbound_sample);
        let ret = self.coalesce_neighbors(outbound_sample);

        debug!("All recipients (out of {}): {:?}", ret.len(), &ret);
        Ok(ret)
    }

    /// Dispatch a single request from another thread.
    pub fn dispatch_request(&mut self, request: NetworkRequest) -> Result<(), net_error> {
        match request {
            NetworkRequest::Ban(neighbor_keys) => {
                for neighbor_key in neighbor_keys.iter() {
                    debug!("Request to ban {:?}", neighbor_key);
                    match self.events.get(neighbor_key) {
                        Some(event_id) => {
                            debug!("Will ban {:?} (event {})", neighbor_key, event_id);
                            self.bans.insert(*event_id);
                        }
                        None => {}
                    }
                }
                Ok(())
            }
            NetworkRequest::AdvertizeBlocks(blocks) => {
                if !(cfg!(test) && self.connection_opts.disable_block_advertisement) {
                    self.advertize_blocks(blocks)?;
                }
                Ok(())
            }
            NetworkRequest::AdvertizeMicroblocks(mblocks) => {
                if !(cfg!(test) && self.connection_opts.disable_block_advertisement) {
                    self.advertize_microblocks(mblocks)?;
                }
                Ok(())
            }
            NetworkRequest::Relay(neighbor_key, msg) => self
                .relay_signed_message(&neighbor_key, msg)
                .and_then(|_| Ok(())),
            NetworkRequest::Broadcast(relay_hints, msg) => {
                // pick some neighbors. Note that only some messages can be broadcasted.
                let neighbor_keys = match msg {
                    StacksMessageType::Blocks(ref data) => {
                        // send to each neighbor that needs one
                        let mut all_neighbors = HashSet::new();
                        for (_, block) in data.blocks.iter() {
                            let mut neighbors = self.sample_broadcast_peers(&relay_hints, block)?;
                            for nk in neighbors.drain(..) {
                                all_neighbors.insert(nk);
                            }
                        }
                        Ok(all_neighbors.into_iter().collect())
                    }
                    StacksMessageType::Microblocks(ref data) => {
                        // send to each neighbor that needs at least one
                        let mut all_neighbors = HashSet::new();
                        for mblock in data.microblocks.iter() {
                            let mut neighbors =
                                self.sample_broadcast_peers(&relay_hints, mblock)?;
                            for nk in neighbors.drain(..) {
                                all_neighbors.insert(nk);
                            }
                        }
                        Ok(all_neighbors.into_iter().collect())
                    }
                    StacksMessageType::Transaction(ref data) => {
                        self.sample_broadcast_peers(&relay_hints, data)
                    }
                    _ => {
                        // not suitable for broadcast
                        return Err(net_error::InvalidMessage);
                    }
                }?;
                self.broadcast_message(neighbor_keys, relay_hints, msg);
                Ok(())
            }
        }
    }

    /// Process any handle requests from other threads.
    /// Returns the number of requests dispatched.
    /// This method does not block.
    fn dispatch_requests(&mut self) {
        let mut to_remove = vec![];
        let mut messages = vec![];
        let mut responses = vec![];

        // receive all in-bound requests
        for i in 0..self.handles.len() {
            match self.handles.get(i) {
                Some(ref handle) => {
                    loop {
                        // drain all inbound requests
                        let inbound_request_res = handle.chan_in.try_recv();
                        match inbound_request_res {
                            Ok(inbound_request) => {
                                messages.push((i, inbound_request));
                            }
                            Err(TryRecvError::Empty) => {
                                // nothing to do
                                break;
                            }
                            Err(TryRecvError::Disconnected) => {
                                // dead; remove
                                to_remove.push(i);
                                break;
                            }
                        }
                    }
                }
                None => {}
            }
        }

        // dispatch all in-bound requests from waiting threads
        for (i, inbound_request) in messages {
            let inbound_str = format!("{:?}", &inbound_request);
            let dispatch_res = self.dispatch_request(inbound_request);
            responses.push((i, inbound_str, dispatch_res));
        }

        for (i, inbound_str, dispatch_res) in responses {
            if let Err(e) = dispatch_res {
                warn!(
                    "P2P client channel {}: request '{:?}' failed: '{:?}'",
                    i, &inbound_str, &e
                );
            }
        }

        // clear out dead handles
        to_remove.reverse();
        for i in to_remove {
            self.handles.remove(i);
        }
    }

    /// Process ban requests.  Update the deny in the peer database.  Return the vec of event IDs to disconnect from.
    fn process_bans(&mut self) -> Result<Vec<usize>, net_error> {
        if cfg!(test) && self.connection_opts.disable_network_bans {
            return Ok(vec![]);
        }

        let mut tx = self.peerdb.tx_begin()?;
        let mut disconnect = vec![];
        for event_id in self.bans.drain() {
            let (neighbor_key, neighbor_info_opt) = match self.peers.get(&event_id) {
                Some(convo) => match Neighbor::from_conversation(&tx, convo)? {
                    Some(neighbor) => {
                        if neighbor.is_allowed() {
                            debug!(
                                "Misbehaving neighbor {:?} is allowed; will not punish",
                                &neighbor.addr
                            );
                            continue;
                        }
                        (convo.to_neighbor_key(), Some(neighbor))
                    }
                    None => {
                        test_debug!(
                            "No such neighbor in peer DB, but will ban nevertheless: {:?}",
                            convo.to_neighbor_key()
                        );
                        (convo.to_neighbor_key(), None)
                    }
                },
                None => {
                    continue;
                }
            };

            disconnect.push(event_id);

            let now = get_epoch_time_secs();
            let penalty = if let Some(neighbor_info) = neighbor_info_opt {
                if neighbor_info.denied < 0
                    || (neighbor_info.denied as u64) < now + DENY_MIN_BAN_DURATION
                {
                    now + DENY_MIN_BAN_DURATION
                } else {
                    // already recently penalized; make ban length grow exponentially
                    if ((neighbor_info.denied as u64) - now) * 2 < DENY_BAN_DURATION {
                        now + ((neighbor_info.denied as u64) - now) * 2
                    } else {
                        now + DENY_BAN_DURATION
                    }
                }
            } else {
                now + DENY_BAN_DURATION
            };

            debug!(
                "Ban peer {:?} for {}s until {}",
                &neighbor_key,
                penalty - now,
                penalty
            );

            PeerDB::set_deny_peer(
                &mut tx,
                neighbor_key.network_id,
                &neighbor_key.addrbytes,
                neighbor_key.port,
                penalty,
            )?;
        }

        tx.commit()?;
        Ok(disconnect)
    }

    /// Get the neighbor if we know of it and it's public key is unexpired.
    fn lookup_peer(
        &self,
        cur_block_height: u64,
        peer_addr: &SocketAddr,
    ) -> Result<Option<Neighbor>, net_error> {
        let conn = self.peerdb.conn();
        let addrbytes = PeerAddress::from_socketaddr(peer_addr);
        let neighbor_opt = PeerDB::get_peer(
            conn,
            self.local_peer.network_id,
            &addrbytes,
            peer_addr.port(),
        )
        .map_err(net_error::DBError)?;

        match neighbor_opt {
            None => Ok(None),
            Some(neighbor) => {
                if neighbor.expire_block < cur_block_height {
                    Ok(Some(neighbor))
                } else {
                    Ok(None)
                }
            }
        }
    }

    /// Get number of inbound connections we're servicing
    pub fn num_peers(&self) -> usize {
        self.sockets.len()
    }

    /// Is a node with the given public key hash registered?
    /// Return the event IDs if so
    pub fn get_pubkey_events(&self, pubkh: &Hash160) -> Vec<usize> {
        let mut ret = vec![];
        for (event_id, convo) in self.peers.iter() {
            if convo.is_authenticated() {
                if let Some(convo_pubkh) = convo.get_public_key_hash() {
                    if convo_pubkh == *pubkh {
                        ret.push(*event_id);
                    }
                }
            }
        }
        ret
    }

    /// Find the neighbor key bound to an event ID
    pub fn get_event_neighbor_key(&self, event_id: usize) -> Option<NeighborKey> {
        for (nk, eid) in self.events.iter() {
            if *eid == event_id {
                return Some(nk.clone());
            }
        }
        None
    }

    /// Is an event ID connecting?
    pub fn is_connecting(&self, event_id: usize) -> bool {
        self.connecting.contains_key(&event_id)
    }

    /// Is this neighbor key the same as the one that represents our p2p bind address?
    pub fn is_bound(&self, neighbor_key: &NeighborKey) -> bool {
        self.bind_nk.network_id == neighbor_key.network_id
            && self.bind_nk.addrbytes == neighbor_key.addrbytes
            && self.bind_nk.port == neighbor_key.port
    }

    /// Check to see if we can register the given socket
    /// * we can't have registered this neighbor already
    /// * if this is inbound, we can't add more than self.num_clients
    pub fn can_register_peer(
        &mut self,
        neighbor_key: &NeighborKey,
        outbound: bool,
    ) -> Result<(), net_error> {
        // don't talk to our bind address
        if self.is_bound(neighbor_key) {
            debug!(
                "{:?}: do not register myself at {:?}",
                &self.local_peer, neighbor_key
            );
            return Err(net_error::Denied);
        }

        // denied?
        if PeerDB::is_peer_denied(
            &self.peerdb.conn(),
            neighbor_key.network_id,
            &neighbor_key.addrbytes,
            neighbor_key.port,
        )? {
            info!(
                "{:?}: Peer {:?} is denied; dropping",
                &self.local_peer, neighbor_key
            );
            return Err(net_error::Denied);
        }

        // already connected?
        if let Some(event_id) = self.get_event_id(&neighbor_key) {
            test_debug!(
                "{:?}: already connected to {:?} on event {}",
                &self.local_peer,
                &neighbor_key,
                event_id
            );
            return Err(net_error::AlreadyConnected(event_id, neighbor_key.clone()));
        }

        // consider rate-limits on in-bound peers
        let num_outbound = PeerNetwork::count_outbound_conversations(&self.peers);
        if !outbound && (self.peers.len() as u64) - num_outbound >= self.connection_opts.num_clients
        {
            // too many inbounds
            info!("{:?}: Too many inbound connections", &self.local_peer);
            return Err(net_error::TooManyPeers);
        }

        Ok(())
    }

    /// Check to see if we can register a peer with a given public key in a given direction
    pub fn can_register_peer_with_pubkey(
        &mut self,
        nk: &NeighborKey,
        outbound: bool,
        pubkh: &Hash160,
    ) -> Result<(), net_error> {
        // can't talk to myself
        let my_pubkey_hash = Hash160::from_node_public_key(&Secp256k1PublicKey::from_private(
            &self.local_peer.private_key,
        ));
        if pubkh == &my_pubkey_hash {
            return Err(net_error::ConnectionCycle);
        }

        self.can_register_peer(nk, outbound).and_then(|_| {
            let other_events = self.get_pubkey_events(pubkh);
            if other_events.len() > 0 {
                for event_id in other_events.into_iter() {
                    if let Some(convo) = self.peers.get(&event_id) {
                        // only care if we're trying to connect in the same direction
                        if outbound == convo.is_outbound() {
                            let nk = self
                                .get_event_neighbor_key(event_id)
                                .ok_or(net_error::PeerNotConnected)?;
                            return Err(net_error::AlreadyConnected(event_id, nk));
                        }
                    }
                }
            }
            return Ok(());
        })
    }

    /// Low-level method to register a socket/event pair on the p2p network interface.
    /// Call only once the socket is registered with the underlying poller (so we can detect
    /// connection events).  If this method fails for some reason, it'll de-register the socket
    /// from the poller.
    /// outbound is true if we are the peer that started the connection (otherwise it's false)
    fn register_peer(
        &mut self,
        event_id: usize,
        socket: mio_net::TcpStream,
        outbound: bool,
    ) -> Result<(), net_error> {
        let client_addr = match socket.peer_addr() {
            Ok(addr) => addr,
            Err(e) => {
                debug!(
                    "{:?}: Failed to get peer address of {:?}: {:?}",
                    &self.local_peer, &socket, &e
                );
                self.deregister_socket(event_id, socket);
                return Err(net_error::SocketError);
            }
        };

        let neighbor_opt = match self.lookup_peer(self.chain_view.burn_block_height, &client_addr) {
            Ok(neighbor_opt) => neighbor_opt,
            Err(e) => {
                debug!("Failed to look up peer {}: {:?}", client_addr, &e);
                self.deregister_socket(event_id, socket);
                return Err(e);
            }
        };

        // NOTE: the neighbor_key will have the same network_id as the remote peer, and the same
        // major version number in the peer_version.  The chat logic won't accept any messages for
        // which this is not true.  Comparison and Hashing are defined for neighbor keys
        // appropriately, so it's okay for us to use self.peer_version and
        // self.local_peer.network_id here for the remote peer's neighbor key.
        let (pubkey_opt, neighbor_key) = match neighbor_opt {
            Some(neighbor) => (Some(neighbor.public_key.clone()), neighbor.addr),
            None => (
                None,
                NeighborKey::from_socketaddr(
                    self.peer_version,
                    self.local_peer.network_id,
                    &client_addr,
                ),
            ),
        };

        match self.can_register_peer(&neighbor_key, outbound) {
            Ok(_) => {}
            Err(e) => {
                debug!(
                    "{:?}: Could not register peer {:?}: {:?}",
                    &self.local_peer, &neighbor_key, &e
                );
                self.deregister_socket(event_id, socket);
                return Err(e);
            }
        }

        let mut new_convo = ConversationP2P::new(
            self.local_peer.network_id,
            self.peer_version,
            &self.burnchain,
            &client_addr,
            &self.connection_opts,
            outbound,
            event_id,
            self.epochs.clone(),
        );
        new_convo.set_public_key(pubkey_opt);

        debug!(
            "{:?}: Registered {} as event {} ({:?},outbound={})",
            &self.local_peer, &client_addr, event_id, &neighbor_key, outbound
        );

        assert!(!self.sockets.contains_key(&event_id));
        assert!(!self.peers.contains_key(&event_id));

        self.sockets.insert(event_id, socket);
        self.peers.insert(event_id, new_convo);
        self.events.insert(neighbor_key, event_id);

        Ok(())
    }

    /// Are we connected to a remote host already?
    pub fn is_registered(&self, neighbor_key: &NeighborKey) -> bool {
        self.events.contains_key(neighbor_key)
    }

    /// Get the event ID associated with a neighbor key
    pub fn get_event_id(&self, neighbor_key: &NeighborKey) -> Option<usize> {
        let event_id_opt = match self.events.get(neighbor_key) {
            Some(eid) => Some(*eid),
            None => None,
        };
        event_id_opt
    }

    /// Get a ref to a conversation given a neighbor key
    pub fn get_convo(&self, neighbor_key: &NeighborKey) -> Option<&ConversationP2P> {
        match self.events.get(neighbor_key) {
            Some(event_id) => self.peers.get(event_id),
            None => None,
        }
    }

    /// Get a ref to a conversation given its event ID
    pub fn get_peer_convo(&self, event_id: usize) -> Option<&ConversationP2P> {
        self.peers.get(&event_id)
    }

    /// Deregister a socket from our p2p network instance.
    fn deregister_socket(&mut self, event_id: usize, socket: mio_net::TcpStream) -> () {
        match self.network {
            Some(ref mut network) => {
                let _ = network.deregister(event_id, &socket);
            }
            None => {}
        }
    }

    /// Deregister a socket/event pair
    pub fn deregister_peer(&mut self, event_id: usize) -> () {
        debug!("{:?}: Disconnect event {}", &self.local_peer, event_id);

        let mut nk_remove: Vec<NeighborKey> = vec![];
        for (neighbor_key, ev_id) in self.events.iter() {
            if *ev_id == event_id {
                nk_remove.push(neighbor_key.clone());
            }
        }

        for nk in nk_remove.into_iter() {
            // remove event state
            self.events.remove(&nk);

            // remove inventory state
            match self.inv_state {
                Some(ref mut inv_state) => {
                    debug!(
                        "{:?}: Remove inventory state for {:?}",
                        &self.local_peer, &nk
                    );
                    inv_state.del_peer(&nk);
                }
                None => {}
            }
        }

        match self.network {
            None => {}
            Some(ref mut network) => {
                // deregister socket if connected and registered already
                if let Some(socket) = self.sockets.remove(&event_id) {
                    let _ = network.deregister(event_id, &socket);
                }
                // deregister socket if still connecting
                if let Some((socket, ..)) = self.connecting.remove(&event_id) {
                    let _ = network.deregister(event_id, &socket);
                }
            }
        }

        self.relay_handles.remove(&event_id);
        self.peers.remove(&event_id);
        self.pending_messages.remove(&event_id);
    }

    /// Deregister by neighbor key
    pub fn deregister_neighbor(&mut self, neighbor_key: &NeighborKey) -> () {
        debug!("Disconnect from {:?}", neighbor_key);
        let event_id = match self.events.get(&neighbor_key) {
            None => {
                return;
            }
            Some(eid) => *eid,
        };
        self.deregister_peer(event_id);
    }

    /// Deregister and ban a neighbor
    pub fn deregister_and_ban_neighbor(&mut self, neighbor: &NeighborKey) -> () {
        debug!("Disconnect from and ban {:?}", neighbor);
        match self.events.get(neighbor) {
            Some(event_id) => {
                self.bans.insert(*event_id);
            }
            None => {}
        }

        self.relayer_stats.process_neighbor_ban(neighbor);
        self.deregister_neighbor(neighbor);
    }

    /// Sign a p2p message to be sent to a particular peer we're having a conversation with.
    /// The peer must already be connected.
    pub fn sign_for_peer(
        &mut self,
        peer_key: &NeighborKey,
        message_payload: StacksMessageType,
    ) -> Result<StacksMessage, net_error> {
        match self.events.get(&peer_key) {
            None => {
                // not connected
                debug!("Could not sign for peer {:?}: not connected", peer_key);
                Err(net_error::PeerNotConnected)
            }
            Some(event_id) => match self.peers.get_mut(&event_id) {
                None => Err(net_error::PeerNotConnected),
                Some(ref mut convo) => convo.sign_message(
                    &self.chain_view,
                    &self.local_peer.private_key,
                    message_payload,
                ),
            },
        }
    }

    /// Process new inbound TCP connections we just accepted.
    /// Returns the event IDs of sockets we need to register
    fn process_new_sockets(
        &mut self,
        poll_state: &mut NetworkPollState,
    ) -> Result<Vec<usize>, net_error> {
        if self.network.is_none() {
            test_debug!("{:?}: network not connected", &self.local_peer);
            return Err(net_error::NotConnected);
        }

        let mut registered = vec![];

        for (hint_event_id, client_sock) in poll_state.new.drain() {
            let event_id = match self.network {
                Some(ref mut network) => {
                    // add to poller
                    let event_id = match network.register(
                        self.p2p_network_handle,
                        hint_event_id,
                        &client_sock,
                    ) {
                        Ok(event_id) => event_id,
                        Err(e) => {
                            warn!("Failed to register {:?}: {:?}", &client_sock, &e);
                            continue;
                        }
                    };

                    // event ID already used?
                    if self.peers.contains_key(&event_id) {
                        warn!(
                            "Already have an event {}: {:?}",
                            event_id,
                            self.peers.get(&event_id)
                        );
                        let _ = network.deregister(event_id, &client_sock);
                        continue;
                    }

                    event_id
                }
                None => {
                    debug!("{:?}: network not connected", &self.local_peer);
                    return Err(net_error::NotConnected);
                }
            };

            // start tracking it
            if let Err(_e) = self.register_peer(event_id, client_sock, false) {
                // NOTE: register_peer will deregister the socket for us
                continue;
            }
            registered.push(event_id);
        }

        Ok(registered)
    }

    /// Process network traffic on a p2p conversation.
    /// Returns list of unhandled messages, and whether or not the convo is still alive.
    fn process_p2p_conversation(
        local_peer: &LocalPeer,
        peerdb: &mut PeerDB,
        sortdb: &SortitionDB,
        pox_id: &PoxId,
        chainstate: &mut StacksChainState,
        header_cache: &mut BlockHeaderCache,
        chain_view: &BurnchainView,
        event_id: usize,
        client_sock: &mut mio_net::TcpStream,
        convo: &mut ConversationP2P,
    ) -> Result<(Vec<StacksMessage>, bool), net_error> {
        // get incoming bytes and update the state of this conversation.
        let mut convo_dead = false;
        let recv_res = convo.recv(client_sock);
        match recv_res {
            Err(e) => {
                match e {
                    net_error::PermanentlyDrained => {
                        // socket got closed, but we might still have pending unsolicited messages
                        debug!(
                            "{:?}: Remote peer disconnected event {} (socket {:?})",
                            local_peer, event_id, &client_sock
                        );
                    }
                    _ => {
                        debug!(
                            "{:?}: Failed to receive data on event {} (socket {:?}): {:?}",
                            local_peer, event_id, &client_sock, &e
                        );
                    }
                }
                convo_dead = true;
            }
            Ok(_) => {}
        }

        // react to inbound messages -- do we need to send something out, or fulfill requests
        // to other threads?  Try to chat even if the recv() failed, since we'll want to at
        // least drain the conversation inbox.
        let chat_res = convo.chat(
            local_peer,
            peerdb,
            sortdb,
            pox_id,
            chainstate,
            header_cache,
            chain_view,
        );
        let unhandled = match chat_res {
            Err(e) => {
                debug!(
                    "Failed to converse on event {} (socket {:?}): {:?}",
                    event_id, &client_sock, &e
                );
                convo_dead = true;
                vec![]
            }
            Ok(unhandled_messages) => unhandled_messages,
        };

        if !convo_dead {
            // (continue) sending out data in this conversation, if the conversation is still
            // ongoing
            let send_res = convo.send(client_sock);
            match send_res {
                Err(e) => {
                    debug!(
                        "Failed to send data to event {} (socket {:?}): {:?}",
                        event_id, &client_sock, &e
                    );
                    convo_dead = true;
                }
                Ok(_) => {}
            }
        }

        Ok((unhandled, !convo_dead))
    }

    /// Process any newly-connecting sockets
    fn process_connecting_sockets(&mut self, poll_state: &mut NetworkPollState) -> () {
        for event_id in poll_state.ready.iter() {
            if self.connecting.contains_key(event_id) {
                let (socket, outbound, _) = self.connecting.remove(event_id).unwrap();
                let sock_str = format!("{:?}", &socket);
                if let Err(_e) = self.register_peer(*event_id, socket, outbound) {
                    debug!(
                        "{:?}: Failed to register connecting socket on event {} ({}): {:?}",
                        &self.local_peer, event_id, sock_str, &_e
                    );
                } else {
                    debug!(
                        "{:?}: Registered peer on event {}: {:?} (outbound={})",
                        &self.local_peer, event_id, sock_str, outbound
                    );
                }
            }
        }
    }

    /// Process sockets that are ready, but specifically inbound or outbound only.
    /// Advance the state of all such conversations with remote peers.
    /// Return the list of events that correspond to failed conversations, as well as the set of
    /// unhandled messages grouped by event_id.
    fn process_ready_sockets(
        &mut self,
        sortdb: &SortitionDB,
        chainstate: &mut StacksChainState,
        poll_state: &mut NetworkPollState,
    ) -> (Vec<usize>, HashMap<usize, Vec<StacksMessage>>) {
        let mut to_remove = vec![];
        let mut unhandled: HashMap<usize, Vec<StacksMessage>> = HashMap::new();

        for event_id in &poll_state.ready {
            if !self.sockets.contains_key(&event_id) {
                test_debug!("Rogue socket event {}", event_id);
                to_remove.push(*event_id);
                continue;
            }

            let client_sock_opt = self.sockets.get_mut(&event_id);
            if client_sock_opt.is_none() {
                test_debug!("No such socket event {}", event_id);
                to_remove.push(*event_id);
                continue;
            }
            let client_sock = client_sock_opt.unwrap();

            match self.peers.get_mut(event_id) {
                Some(ref mut convo) => {
                    // activity on a p2p socket
                    debug!("{:?}: process p2p data from {:?}", &self.local_peer, convo);
                    let mut convo_unhandled = match PeerNetwork::process_p2p_conversation(
                        &self.local_peer,
                        &mut self.peerdb,
                        sortdb,
                        &self.pox_id,
                        chainstate,
                        &mut self.header_cache,
                        &self.chain_view,
                        *event_id,
                        client_sock,
                        convo,
                    ) {
                        Ok((convo_unhandled, alive)) => {
                            if !alive {
                                test_debug!("Connection to {:?} is no longer alive", &convo);
                                to_remove.push(*event_id);
                            }
                            convo_unhandled
                        }
                        Err(_e) => {
                            test_debug!("Connection to {:?} failed: {:?}", &convo, &_e);
                            to_remove.push(*event_id);
                            continue;
                        }
                    };

                    // forward along unhandled messages from this peer
                    if unhandled.contains_key(event_id) {
                        unhandled
                            .get_mut(event_id)
                            .unwrap()
                            .append(&mut convo_unhandled);
                    } else {
                        unhandled.insert(*event_id, convo_unhandled);
                    }
                }
                None => {
                    warn!("Rogue event {} for socket {:?}", event_id, &client_sock);
                    to_remove.push(*event_id);
                }
            }
        }

        (to_remove, unhandled)
    }

    /// Get stats for a neighbor
    pub fn get_neighbor_stats(&self, nk: &NeighborKey) -> Option<NeighborStats> {
        match self.events.get(&nk) {
            None => None,
            Some(eid) => match self.peers.get(&eid) {
                None => None,
                Some(ref convo) => Some(convo.stats.clone()),
            },
        }
    }

    /// Update peer connections as a result of a peer graph walk.
    /// -- Drop broken connections.
    /// -- Update our frontier.
    /// -- Prune our frontier if it gets too big.
    fn process_neighbor_walk(&mut self, walk_result: NeighborWalkResult) -> () {
        for broken in walk_result.broken_connections.iter() {
            self.deregister_and_ban_neighbor(broken);
        }

        for dead in walk_result.dead_connections.iter() {
            self.deregister_neighbor(dead);
        }

        for replaced in walk_result.replaced_neighbors.iter() {
            self.deregister_neighbor(replaced);
        }

        // store for later
        self.walk_result = walk_result;
    }

    /// Queue up pings to everyone we haven't spoken to in a while to let them know that we're still
    /// alive.
    pub fn queue_ping_heartbeats(&mut self) -> () {
        let now = get_epoch_time_secs();
        let mut relay_handles = HashMap::new();
        for (_, convo) in self.peers.iter_mut() {
            if convo.is_outbound()
                && convo.is_authenticated()
                && convo.stats.last_handshake_time > 0
                && convo.stats.last_send_time
                    + (convo.heartbeat as u64)
                    + self.connection_opts.neighbor_request_timeout
                    < now
            {
                // haven't talked to this neighbor in a while
                let payload = StacksMessageType::Ping(PingData::new());
                let ping_res =
                    convo.sign_message(&self.chain_view, &self.local_peer.private_key, payload);

                match ping_res {
                    Ok(ping) => {
                        // NOTE: use "relay" here because we don't intend to wait for a reply
                        // (the conversational logic will update our measure of this node's uptime)
                        match convo.relay_signed_message(ping) {
                            Ok(handle) => {
                                relay_handles.insert(convo.conn_id, handle);
                            }
                            Err(_e) => {
                                debug!("Outbox to {:?} is full; cannot ping", &convo);
                            }
                        };
                    }
                    Err(e) => {
                        debug!("Unable to create ping message for {:?}: {:?}", &convo, &e);
                    }
                };
            }
        }
        for (event_id, handle) in relay_handles.drain() {
            self.add_relay_handle(event_id, handle);
        }
    }

    /// Remove unresponsive peers
    fn disconnect_unresponsive(&mut self) -> usize {
        let now = get_epoch_time_secs();
        let mut to_remove = vec![];
        for (event_id, (socket, _, ts)) in self.connecting.iter() {
            if ts + self.connection_opts.connect_timeout < now {
                debug!("{:?}: Disconnect unresponsive connecting peer {:?} (event {}): timed out after {} ({} < {})s", &self.local_peer, socket, event_id, self.connection_opts.timeout, ts + self.connection_opts.timeout, now);
                to_remove.push(*event_id);
            }
        }

        for (event_id, convo) in self.peers.iter() {
            if convo.is_authenticated() {
                // have handshaked with this remote peer
                if convo.stats.last_contact_time
                    + (convo.peer_heartbeat as u64)
                    + self.connection_opts.neighbor_request_timeout
                    < now
                {
                    // we haven't heard from this peer in too long a time
                    debug!(
                        "{:?}: Disconnect unresponsive authenticated peer {:?}: {} + {} + {} < {}",
                        &self.local_peer,
                        &convo,
                        convo.stats.last_contact_time,
                        convo.peer_heartbeat,
                        self.connection_opts.neighbor_request_timeout,
                        now
                    );
                    to_remove.push(*event_id);
                }
            } else {
                // have not handshaked with this remote peer
                if convo.instantiated + self.connection_opts.handshake_timeout < now {
                    debug!(
                        "{:?}: Disconnect unresponsive unauthenticated peer {:?}: {} + {} < {}",
                        &self.local_peer,
                        &convo,
                        convo.instantiated,
                        self.connection_opts.handshake_timeout,
                        now
                    );
                    to_remove.push(*event_id);
                }
            }
        }

        let ret = to_remove.len();
        for event_id in to_remove.into_iter() {
            self.deregister_peer(event_id);
        }
        ret
    }

    /// Prune inbound and outbound connections if we can
    fn prune_connections(&mut self) -> () {
        if cfg!(test) && self.connection_opts.disable_network_prune {
            return;
        }

        debug!("Prune from {} connections", self.events.len());
        let mut safe: HashSet<usize> = HashSet::new();
        let now = get_epoch_time_secs();

        // don't prune allowed peers
        for (nk, event_id) in self.events.iter() {
            let neighbor = match PeerDB::get_peer(
                self.peerdb.conn(),
                self.local_peer.network_id,
                &nk.addrbytes,
                nk.port,
            ) {
                Ok(neighbor_opt) => match neighbor_opt {
                    Some(n) => n,
                    None => {
                        continue;
                    }
                },
                Err(e) => {
                    debug!("Failed to query {:?}: {:?}", &nk, &e);
                    return;
                }
            };
            if neighbor.allowed < 0 || (neighbor.allowed as u64) > now {
                test_debug!(
                    "{:?}: event {} is allowed: {:?}",
                    &self.local_peer,
                    event_id,
                    &nk
                );
                safe.insert(*event_id);
            }
        }

        // if we're in the middle of a peer walk, then don't prune any outbound connections it established
        // (yet)
        match self.walk {
            Some(ref walk) => {
                for event_id in walk.events.iter() {
                    safe.insert(*event_id);
                }
            }
            None => {}
        };

        self.prune_frontier(&safe);
    }

    /// Regenerate our session private key and re-handshake with everyone.
    fn rekey(&mut self, old_local_peer_opt: Option<&LocalPeer>) -> () {
        assert!(old_local_peer_opt.is_some());
        let _old_local_peer = old_local_peer_opt.unwrap();

        // begin re-key
        let mut msgs = HashMap::new();
        for (event_id, convo) in self.peers.iter_mut() {
            let nk = convo.to_neighbor_key();
            let handshake_data = HandshakeData::from_local_peer(&self.local_peer);
            let handshake = StacksMessageType::Handshake(handshake_data);

            debug!(
                "{:?}: send re-key Handshake ({:?} --> {:?}) to {:?}",
                &self.local_peer,
                &to_hex(
                    &Secp256k1PublicKey::from_private(&_old_local_peer.private_key)
                        .to_bytes_compressed()
                ),
                &to_hex(
                    &Secp256k1PublicKey::from_private(&self.local_peer.private_key)
                        .to_bytes_compressed()
                ),
                &nk
            );

            if let Ok(msg) =
                convo.sign_message(&self.chain_view, &_old_local_peer.private_key, handshake)
            {
                msgs.insert(nk, (*event_id, msg));
            }
        }

        for (nk, (event_id, msg)) in msgs.drain() {
            match self.send_message(&nk, msg, self.connection_opts.neighbor_request_timeout) {
                Ok(handle) => {
                    self.add_relay_handle(event_id, handle);
                }
                Err(e) => {
                    info!("Failed to rekey to {:?}: {:?}", &nk, &e);
                }
            }
        }
    }

    /// Flush relayed message handles, but don't block.
    /// Drop broken handles.
    /// Return the list of broken conversation event IDs
    fn flush_relay_handles(&mut self) -> Vec<usize> {
        let mut broken = vec![];
        let mut drained = vec![];

        // flush each outgoing conversation
        for (event_id, handle_list) in self.relay_handles.iter_mut() {
            if handle_list.len() == 0 {
                drained.push(*event_id);
                continue;
            }

            if let (Some(ref mut socket), Some(ref mut convo)) =
                (self.sockets.get_mut(event_id), self.peers.get_mut(event_id))
            {
                while handle_list.len() > 0 {
                    let handle = handle_list.front_mut().unwrap();

                    debug!("Flush relay handle to {:?} ({:?})", socket, convo);
                    let (num_sent, flushed) =
                        match PeerNetwork::do_saturate_p2p_socket(convo, socket, handle) {
                            Ok(x) => x,
                            Err(e) => {
                                info!("Broken connection on event {}: {:?}", event_id, &e);
                                broken.push(*event_id);
                                break;
                            }
                        };

                    if flushed && num_sent == 0 {
                        // message fully sent
                        let handle = handle_list.pop_front().unwrap();

                        // if we're expecting a reply, go consume it out of the underlying
                        // connection
                        if handle.expects_reply() {
                            if let Ok(msg) = handle.try_recv() {
                                debug!(
                                    "Got back internal message {} seq {}",
                                    msg.get_message_name(),
                                    msg.request_id()
                                );
                            }
                        }
                        continue;
                    } else if num_sent == 0 {
                        // saturated
                        break;
                    }
                }
            }
        }

        for empty in drained.drain(..) {
            self.relay_handles.remove(&empty);
        }

        broken
    }

    /// Update the state of our neighbor walk.
    /// Return true if we finish, and true if we're throttled
    fn do_network_neighbor_walk(&mut self) -> Result<bool, net_error> {
        if cfg!(test) && self.connection_opts.disable_neighbor_walk {
            test_debug!("neighbor walk is disabled");
            return Ok(true);
        }

        debug!("{:?}: walk peer graph", &self.local_peer);

        // walk the peer graph and deal with new/dropped connections
        let (done, walk_result_opt) = self.walk_peer_graph();
        match walk_result_opt {
            None => {}
            Some(walk_result) => {
                // remember to prune later, if need be
                self.process_neighbor_walk(walk_result);
            }
        }
        Ok(done)
    }

    /// Do a mempool sync. Return any transactions we might receive.
    fn do_network_mempool_sync(
        &mut self,
        dns_client_opt: &mut Option<&mut DNSClient>,
        mempool: &MemPoolDB,
        chainstate: &mut StacksChainState,
        ibd: bool,
    ) -> Result<Option<Vec<StacksTransaction>>, net_error> {
        if ibd {
            return Ok(None);
        }

        match self.do_mempool_sync(dns_client_opt, mempool, chainstate)? {
            (true, txs_opt) => {
                // did we run to completion?
                if let Some(txs) = txs_opt {
                    debug!(
                        "{:?}: obtained {} transactions from mempool sync",
                        &self.local_peer,
                        txs.len()
                    );

                    self.mempool_sync_deadline =
                        get_epoch_time_secs() + self.connection_opts.mempool_sync_interval;
                    return Ok(Some(txs));
                } else {
                    return Ok(None);
                }
            }
            (false, _) => {
                return Ok(None);
            }
        }
    }

    /// Begin the process of learning this peer's public IP address.
    /// Return Ok(finished with this step)
    /// Return Err(..) on failure
    fn begin_learn_public_ip(&mut self) -> Result<bool, net_error> {
        if self.peers.len() == 0 {
            return Err(net_error::NoSuchNeighbor);
        }

        debug!("{:?}: begin obtaining public IP address", &self.local_peer);

        // pick a random outbound conversation to one of the initial neighbors
        let mut idx = thread_rng().gen::<usize>() % self.peers.len();
        for _ in 0..self.peers.len() + 1 {
            let event_id = match self.peers.keys().skip(idx).next() {
                Some(eid) => *eid,
                None => {
                    idx = 0;
                    continue;
                }
            };
            idx = (idx + 1) % self.peers.len();

            if let Some(convo) = self.peers.get_mut(&event_id) {
                if !convo.is_authenticated() || !convo.is_outbound() {
                    continue;
                }

                if !PeerDB::is_initial_peer(
                    self.peerdb.conn(),
                    convo.peer_network_id,
                    &convo.peer_addrbytes,
                    convo.peer_port,
                )? {
                    continue;
                }

                debug!("Ask {:?} for my IP address", &convo);

                let nonce = thread_rng().gen::<u32>();
                let natpunch_request = convo
                    .sign_message(
                        &self.chain_view,
                        &self.local_peer.private_key,
                        StacksMessageType::NatPunchRequest(nonce),
                    )
                    .map_err(|e| {
                        info!("Failed to sign NAT punch request: {:?}", &e);
                        e
                    })?;

                let mut rh = convo
                    .send_signed_request(natpunch_request, self.connection_opts.timeout)
                    .map_err(|e| {
                        info!("Failed to send NAT punch request: {:?}", &e);
                        e
                    })?;

                self.saturate_p2p_socket(event_id, &mut rh).map_err(|e| {
                    info!("Failed to saturate NAT punch socket on event {}", &event_id);
                    e
                })?;

                self.public_ip_reply_handle = Some(rh);
                break;
            }
        }

        if self.public_ip_reply_handle.is_none() {
            // no one to talk to
            debug!(
                "{:?}: Did not find any outbound neighbors to ask for a NAT punch reply",
                &self.local_peer
            );
        }
        return Ok(true);
    }

    /// Disconnect from all peers
    fn disconnect_all(&mut self) -> () {
        let mut all_event_ids = vec![];
        for (eid, _) in self.peers.iter() {
            all_event_ids.push(*eid);
        }

        for eid in all_event_ids.into_iter() {
            self.deregister_peer(eid);
        }
    }

    /// Learn this peer's public IP address.
    /// If it was given to us directly, then we can just skip this step.
    /// Once learned, we'll confirm it by trying to self-connect.
    fn do_learn_public_ip(&mut self) -> Result<bool, net_error> {
        if self.public_ip_reply_handle.is_none() {
            if !self.begin_learn_public_ip()? {
                return Ok(false);
            }

            // began request
            self.public_ip_requested_at = get_epoch_time_secs();
            self.public_ip_retries += 1;
        }

        let rh_opt = self.public_ip_reply_handle.take();
        if let Some(mut rh) = rh_opt {
            debug!(
                "{:?}: waiting for NatPunchReply on event {}",
                &self.local_peer,
                rh.get_event_id()
            );

            if let Err(e) = self.saturate_p2p_socket(rh.get_event_id(), &mut rh) {
                info!(
                    "{:?}: Failed to query my public IP address: {:?}",
                    &self.local_peer, &e
                );
                return Err(e);
            }

            match rh.try_send_recv() {
                Ok(message) => match message.payload {
                    StacksMessageType::NatPunchReply(data) => {
                        // peer offers us our public IP address.
                        debug!(
                            "{:?}: learned that my IP address is {:?}",
                            &self.local_peer, &data.addrbytes
                        );
                        self.public_ip_confirmed = true;
                        self.public_ip_learned_at = get_epoch_time_secs();
                        self.public_ip_retries = 0;

                        // if our IP address changed, then disconnect witih everyone
                        let old_ip = self.local_peer.public_ip_address.clone();
                        self.local_peer.public_ip_address =
                            Some((data.addrbytes, self.bind_nk.port));

                        if old_ip != self.local_peer.public_ip_address {
                            info!(
                                "IP address changed from {:?} to {:?}",
                                &old_ip, &self.local_peer.public_ip_address
                            );
                        }
                        return Ok(true);
                    }
                    other_payload => {
                        debug!(
                            "{:?}: Got unexpected payload {:?}",
                            &self.local_peer, &other_payload
                        );

                        // restart
                        return Err(net_error::InvalidMessage);
                    }
                },
                Err(req_res) => match req_res {
                    Ok(same_req) => {
                        // try again
                        self.public_ip_reply_handle = Some(same_req);
                        return Ok(false);
                    }
                    Err(e) => {
                        // disconnected
                        debug!(
                            "{:?}: Failed to get a NatPunchReply reply: {:?}",
                            &self.local_peer, &e
                        );
                        return Err(e);
                    }
                },
            }
        }

        return Ok(true);
    }

    /// Do we need to (re)fetch our public IP?
    fn need_public_ip(&mut self) -> bool {
        if !self.public_ip_learned {
            // IP was given, not learned.  nothing to do
            test_debug!("{:?}: IP address was given to us", &self.local_peer);
            return false;
        }
        if self.local_peer.public_ip_address.is_some()
            && self.public_ip_learned_at + self.connection_opts.public_ip_timeout
                >= get_epoch_time_secs()
        {
            // still fresh
            test_debug!("{:?}: learned IP address is still fresh", &self.local_peer);
            return false;
        }
        let throttle_timeout = if self.local_peer.public_ip_address.is_none() {
            self.connection_opts.public_ip_request_timeout
        } else {
            self.connection_opts.public_ip_timeout
        };

        if self.public_ip_retries > self.connection_opts.public_ip_max_retries {
            if self.public_ip_requested_at + throttle_timeout >= get_epoch_time_secs() {
                // throttle
                debug!(
                    "{:?}: throttle public IP request (max retries {} exceeded) until {}",
                    &self.local_peer,
                    self.public_ip_retries,
                    self.public_ip_requested_at + throttle_timeout
                );
                return false;
            } else {
                // try again
                self.public_ip_retries = 0;
            }
        }

        return true;
    }

    /// Reset all state for querying our public IP address
    fn public_ip_reset(&mut self) {
        debug!("{:?}: reset public IP query state", &self.local_peer);

        self.public_ip_reply_handle = None;
        self.public_ip_confirmed = false;

        if self.public_ip_learned {
            // will go relearn it if it wasn't given
            self.local_peer.public_ip_address = None;
        }
    }

    /// Learn our publicly-routable IP address
    fn do_get_public_ip(&mut self) -> Result<bool, net_error> {
        if !self.need_public_ip() {
            return Ok(true);
        }
        if self.local_peer.public_ip_address.is_some()
            && self.public_ip_requested_at + self.connection_opts.public_ip_request_timeout
                >= get_epoch_time_secs()
        {
            // throttle
            debug!(
                "{:?}: throttle public IP request query until {}",
                &self.local_peer,
                self.public_ip_requested_at + self.connection_opts.public_ip_request_timeout
            );
            return Ok(true);
        }

        match self.do_learn_public_ip() {
            Ok(b) => {
                if !b {
                    test_debug!("{:?}: try do_learn_public_ip again", &self.local_peer);
                    return Ok(false);
                }
            }
            Err(e) => {
                test_debug!(
                    "{:?}: failed to learn public IP: {:?}",
                    &self.local_peer,
                    &e
                );
                self.public_ip_reset();

                match e {
                    net_error::NoSuchNeighbor => {
                        // haven't connected to anyone yet
                        return Ok(true);
                    }
                    _ => {
                        return Err(e);
                    }
                };
            }
        }
        Ok(true)
    }

    /// Update the state of our neighbors' block inventories.
    /// Return true if we finish
    fn do_network_inv_sync(
        &mut self,
        sortdb: &SortitionDB,
        ibd: bool,
    ) -> Result<(bool, bool), net_error> {
        if cfg!(test) && self.connection_opts.disable_inv_sync {
            test_debug!("{:?}: inv sync is disabled", &self.local_peer);
            return Ok((true, false));
        }

        debug!("{:?}: network inventory sync", &self.local_peer);

        if self.inv_state.is_none() {
            self.init_inv_sync(sortdb);
        }

        // synchronize peer block inventories
        let (done, throttled, broken_neighbors, dead_neighbors) =
            self.sync_inventories(sortdb, ibd)?;

        // disconnect and ban broken peers
        for broken in broken_neighbors.into_iter() {
            self.deregister_and_ban_neighbor(&broken);
        }

        // disconnect from dead connections
        for dead in dead_neighbors.into_iter() {
            self.deregister_neighbor(&dead);
        }

        Ok((done, throttled))
    }

    /// Download blocks, and add them to our network result.
    fn do_network_block_download(
        &mut self,
        sortdb: &SortitionDB,
        mempool: &MemPoolDB,
        chainstate: &mut StacksChainState,
        dns_client: &mut DNSClient,
        ibd: bool,
        network_result: &mut NetworkResult,
    ) -> Result<bool, net_error> {
        if self.connection_opts.disable_block_download {
            debug!("{:?}: block download is disabled", &self.local_peer);
            return Ok(true);
        }

        if self.block_downloader.is_none() {
            self.init_block_downloader();
        }

        let (
            done,
            at_chain_tip,
            old_pox_id,
            mut blocks,
            mut microblocks,
            mut broken_http_peers,
            mut broken_p2p_peers,
        ) = match self.download_blocks(sortdb, mempool, chainstate, dns_client, ibd) {
            Ok(x) => x,
            Err(net_error::NotConnected) => {
                // there was simply nothing to do
                debug!(
                    "{:?}: no progress can be made on the block downloader -- not connected",
                    &self.local_peer
                );
                return Ok(true);
            }
            Err(net_error::Transient(s)) => {
                // not fatal, but just skip and try again
                info!("Transient network error while downloading blocks: {}", &s);
                return Ok(true);
            }
            Err(e) => {
                warn!(
                    "{:?}: Failed to download blocks: {:?}",
                    &self.local_peer, &e
                );
                return Err(e);
            }
        };

        network_result.download_pox_id = old_pox_id;
        network_result.blocks.append(&mut blocks);
        network_result
            .confirmed_microblocks
            .append(&mut microblocks);

        if cfg!(test) {
            let mut block_set = HashSet::new();
            let mut microblock_set = HashSet::new();

            for (_, block, _) in network_result.blocks.iter() {
                if block_set.contains(&block.block_hash()) {
                    test_debug!("Duplicate block {}", block.block_hash());
                }
                block_set.insert(block.block_hash());
            }

            for (_, mblocks, _) in network_result.confirmed_microblocks.iter() {
                for mblock in mblocks.iter() {
                    if microblock_set.contains(&mblock.block_hash()) {
                        test_debug!("Duplicate microblock {}", mblock.block_hash());
                    }
                    microblock_set.insert(mblock.block_hash());
                }
            }
        }

        let _ = PeerNetwork::with_network_state(self, |ref mut network, ref mut network_state| {
            for dead_event in broken_http_peers.drain(..) {
                debug!(
                    "{:?}: De-register dead/broken HTTP connection {}",
                    &network.local_peer, dead_event
                );
                PeerNetwork::with_http(network, |_, http| {
                    http.deregister_http(network_state, dead_event);
                });
            }
            Ok(())
        });

        for broken_neighbor in broken_p2p_peers.drain(..) {
            debug!(
                "{:?}: De-register dead/broken neighbor {:?}",
                &self.local_peer, &broken_neighbor
            );
            self.deregister_and_ban_neighbor(&broken_neighbor);
        }

        if done && at_chain_tip {
            debug!(
                "{:?}: Completed downloader pass {}",
                &self.local_peer,
                self.num_downloader_passes + 1
            );
            self.num_downloader_passes += 1;
        }

        Ok(done && at_chain_tip)
    }

    /// Find the next block to push
    fn find_next_push_block(
        &mut self,
        nk: &NeighborKey,
        reward_cycle: u64,
        height: u64,
        sortdb: &SortitionDB,
        chainstate: &StacksChainState,
        local_blocks_inv: &BlocksInvData,
        block_stats: &NeighborBlockStats,
    ) -> Result<Option<(ConsensusHash, StacksBlock)>, net_error> {
        let start_block_height = self.burnchain.reward_cycle_to_block_height(reward_cycle);
        if !local_blocks_inv.has_ith_block((height - start_block_height) as u16) {
            return Ok(None);
        }
        if block_stats.inv.get_block_height() >= height && !block_stats.inv.has_ith_block(height) {
            let ancestor_sn = match self.get_ancestor_sortition_snapshot(sortdb, height) {
                Ok(sn) => sn,
                Err(e) => {
                    debug!(
                        "{:?}: AntiEntropy: Failed to query ancestor block height {}: {:?}",
                        &self.local_peer, height, &e
                    );
                    return Ok(None);
                }
            };

            let index_block_hash = StacksBlockHeader::make_index_block_hash(
                &ancestor_sn.consensus_hash,
                &ancestor_sn.winning_stacks_block_hash,
            );
            let block = match StacksChainState::load_block(
                &chainstate.blocks_path,
                &ancestor_sn.consensus_hash,
                &ancestor_sn.winning_stacks_block_hash,
            )? {
                Some(block) => block,
                None => {
                    debug!(
                        "{:?}: AntiEntropy: No such block {}",
                        &self.local_peer, &index_block_hash
                    );
                    return Ok(None);
                }
            };

            debug!(
                "{:?}: AntiEntropy: Peer {:?} is missing Stacks block {} from height {}, which we have",
                &self.local_peer, nk, &index_block_hash, height
            );
            return Ok(Some((ancestor_sn.consensus_hash, block)));
        } else {
            return Ok(None);
        }
    }

    /// Find the next confirmed microblock stream to push.
    fn find_next_push_microblocks(
        &mut self,
        nk: &NeighborKey,
        reward_cycle: u64,
        height: u64,
        sortdb: &SortitionDB,
        chainstate: &StacksChainState,
        local_blocks_inv: &BlocksInvData,
        block_stats: &NeighborBlockStats,
    ) -> Result<Option<(ConsensusHash, BlockHeaderHash, Vec<StacksMicroblock>)>, net_error> {
        let start_block_height = self.burnchain.reward_cycle_to_block_height(reward_cycle);
        if !local_blocks_inv.has_ith_microblock_stream((height - start_block_height) as u16) {
            return Ok(None);
        }
        if block_stats.inv.get_block_height() >= height
            && !block_stats.inv.has_ith_microblock_stream(height)
        {
            let ancestor_sn = match self.get_ancestor_sortition_snapshot(sortdb, height) {
                Ok(sn) => sn,
                Err(e) => {
                    debug!(
                        "{:?}: AntiEntropy: Failed to query ancestor block height {}: {:?}",
                        &self.local_peer, height, &e
                    );
                    return Ok(None);
                }
            };

            let block_info = match StacksChainState::load_staging_block_info(
                &chainstate.db(),
                &StacksBlockHeader::make_index_block_hash(
                    &ancestor_sn.consensus_hash,
                    &ancestor_sn.winning_stacks_block_hash,
                ),
            ) {
                Ok(Some(x)) => x,
                Ok(None) => {
                    debug!(
                        "{:?}: AntiEntropy: No block stored for {}/{}",
                        &self.local_peer,
                        &ancestor_sn.consensus_hash,
                        &ancestor_sn.winning_stacks_block_hash,
                    );
                    return Ok(None);
                }
                Err(e) => {
                    debug!(
                        "{:?}: AntiEntropy: Failed to query header info of {}/{}: {:?}",
                        &self.local_peer,
                        &ancestor_sn.consensus_hash,
                        &ancestor_sn.winning_stacks_block_hash,
                        &e
                    );
                    return Ok(None);
                }
            };

            let microblocks = match StacksChainState::load_processed_microblock_stream_fork(
                &chainstate.db(),
                &block_info.parent_consensus_hash,
                &block_info.parent_anchored_block_hash,
                &block_info.parent_microblock_hash,
            ) {
                Ok(Some(mblocks)) => mblocks,
                Ok(None) => {
                    debug!(
                        "{:?}: AntiEntropy: No processed microblocks in-between {}/{} and {}/{}",
                        &self.local_peer,
                        &block_info.parent_consensus_hash,
                        &block_info.parent_anchored_block_hash,
                        &block_info.consensus_hash,
                        &block_info.anchored_block_hash,
                    );
                    return Ok(None);
                }
                Err(e) => {
                    debug!("{:?}: AntiEntropy: Failed to load processed microblocks in-between {}/{} and {}/{}: {:?}",
                           &self.local_peer,
                           &block_info.parent_consensus_hash,
                           &block_info.parent_anchored_block_hash,
                           &block_info.consensus_hash,
                           &block_info.anchored_block_hash,
                           &e
                    );
                    return Ok(None);
                }
            };

            let index_block_hash = StacksBlockHeader::make_index_block_hash(
                &block_info.parent_consensus_hash,
                &block_info.parent_anchored_block_hash,
            );
            debug!(
                "{:?}: AntiEntropy: Peer {:?} is missing Stacks microblocks {} from height {}, which we have",
                &self.local_peer, nk, &index_block_hash, height
            );
            return Ok(Some((
                block_info.parent_consensus_hash,
                block_info.parent_anchored_block_hash,
                microblocks,
            )));
        } else {
            return Ok(None);
        }
    }

    /// Push any blocks and microblock streams that we're holding onto out to our neighbors.
    /// Push all but the last arrived Stacks block (the block-push and blocks-available protocols
    /// should handle this, and we don't want the network to DDoS itself to death).
    fn try_push_local_data(
        &mut self,
        sortdb: &SortitionDB,
        chainstate: &StacksChainState,
    ) -> Result<(), net_error> {
        if self.antientropy_last_push_ts + self.connection_opts.antientropy_retry
            >= get_epoch_time_secs()
        {
            return Ok(());
        }

        self.antientropy_last_push_ts = get_epoch_time_secs();

        let num_public_inbound = self.count_public_inbound();
        debug!(
            "{:?}: AntiEntropy: Number of public inbound neighbors: {}, public={}",
            &self.local_peer, num_public_inbound, self.connection_opts.antientropy_public
        );

        if num_public_inbound > 0 && !self.connection_opts.antientropy_public {
            // we're likely not NAT'ed, and we're not supposed to push blocks to the public.
            return Ok(());
        }

        if self.relay_handles.len() as u64
            > self.connection_opts.max_block_push + self.connection_opts.max_microblock_push
        {
            // overwhelmed
            debug!(
                "{:?}: AntiEntropy: too many relay handles ({}), skipping anti-entropy",
                &self.local_peer,
                self.relay_handles.len()
            );
            return Ok(());
        }

        if self.inv_state.is_none() {
            // nothing to do
            return Ok(());
        }

        let mut total_blocks_to_broadcast = 0;
        let mut total_microblocks_to_broadcast = 0;
        let mut lowest_reward_cycle_with_missing_block = HashMap::new();
        let neighbor_keys: Vec<NeighborKey> = self
            .inv_state
            .as_ref()
            .map(|inv_state| inv_state.block_stats.keys().map(|nk| nk.clone()).collect())
            .unwrap_or(vec![]);

        if self.antientropy_start_reward_cycle >= self.pox_id.num_inventory_reward_cycles() as u64 {
            debug!("AntiEntropy: wrap around back to reward cycle 0");
            self.antientropy_start_reward_cycle = 0;
        }

        let reward_cycle_start = self.antientropy_start_reward_cycle;
        let reward_cycle_finish = cmp::min(
            self.antientropy_start_reward_cycle + self.connection_opts.inv_reward_cycles,
            self.pox_id.num_inventory_reward_cycles() as u64,
        );

        self.antientropy_start_reward_cycle = reward_cycle_finish;

        if neighbor_keys.len() == 0 {
            return Ok(());
        }

        debug!(
            "{:?}: AntiEntropy: run protocol for {} neighbors, over reward cycles {}-{}",
            &self.local_peer,
            &neighbor_keys.len(),
            reward_cycle_start,
            reward_cycle_finish
        );

        for reward_cycle in reward_cycle_start..reward_cycle_finish {
            let local_blocks_inv = match self.get_local_blocks_inv(sortdb, chainstate, reward_cycle)
            {
                Ok(inv) => inv,
                Err(e) => {
                    debug!(
                        "{:?}: AntiEntropy: Failed to load local blocks inventory for reward cycle {}: {:?}",
                        &self.local_peer, reward_cycle, &e
                    );
                    continue;
                }
            };

            debug!(
                "{:?}: AntiEntropy: Local blocks inventory for reward cycle {} is {:?}",
                &self.local_peer, reward_cycle, &local_blocks_inv
            );

            let mut blocks_to_broadcast = HashMap::new();
            let mut microblocks_to_broadcast = HashMap::new();

            let start_block_height = self.burnchain.reward_cycle_to_block_height(reward_cycle);
            let highest_snapshot = self.burnchain_tip.clone();
            for nk in neighbor_keys.iter() {
                if total_blocks_to_broadcast >= self.connection_opts.max_block_push
                    && total_microblocks_to_broadcast >= self.connection_opts.max_microblock_push
                {
                    break;
                }
                let (blocks, microblocks) = match self.with_neighbor_blocks_inv(
                    nk,
                    |ref mut network, ref mut block_stats| {
                        let mut local_blocks = vec![];
                        let mut local_microblocks = vec![];

                        for height in start_block_height
                            ..network
                                .burnchain
                                .reward_cycle_to_block_height(reward_cycle + 1)
                        {
                            if total_blocks_to_broadcast < network.connection_opts.max_block_push
                                && local_blocks.len() < BLOCKS_PUSHED_MAX as usize
                            {
                                if let Some((consensus_hash, block)) = network
                                    .find_next_push_block(
                                        nk,
                                        reward_cycle,
                                        height,
                                        sortdb,
                                        chainstate,
                                        &local_blocks_inv,
                                        block_stats,
                                    )?
                                {
                                    let index_block_hash = StacksBlockHeader::make_index_block_hash(
                                        &consensus_hash,
                                        &block.block_hash(),
                                    );

                                    if consensus_hash == highest_snapshot.consensus_hash {
                                        // This block was just sortition'ed
                                        debug!("{:?}: AntiEntropy: do not push anchored block {} just yet -- give it a chance to propagate through other means", &network.local_peer, &index_block_hash);
                                        continue;
                                    }

                                    // have we recently tried to push this out yet?
                                    if let Some(ref mut push_set) =
                                        network.antientropy_blocks.get_mut(nk)
                                    {
                                        if let Some(ts) = push_set.get(&index_block_hash) {
                                            if *ts
                                                > get_epoch_time_secs()
                                                    + network.connection_opts.antientropy_retry
                                            {
                                                // tried pushing this block recently
                                                debug!("{:?}: AntiEntropy: already recently pushed anchored block {} (will push again after {})", &network.local_peer, &index_block_hash, get_epoch_time_secs() + network.connection_opts.antientropy_retry);
                                                continue;
                                            }
                                        } else {
                                            push_set
                                                .insert(index_block_hash, get_epoch_time_secs() + network.connection_opts.antientropy_retry);
                                        }
                                    } else {
                                        let mut pushed = HashMap::new();
                                        pushed.insert(index_block_hash, get_epoch_time_secs());
                                        network.antientropy_blocks.insert(nk.clone(), pushed);
                                    }

                                    local_blocks.push((consensus_hash, block));

                                    if !lowest_reward_cycle_with_missing_block.contains_key(nk) {
                                        lowest_reward_cycle_with_missing_block
                                            .insert(nk.clone(), reward_cycle);
                                    }

                                    total_blocks_to_broadcast += 1;
                                }
                            }

                            if total_microblocks_to_broadcast
                                < network.connection_opts.max_microblock_push
                            {
                                if let Some((parent_consensus_hash, parent_block_hash, microblocks)) = network
                                    .find_next_push_microblocks(
                                        nk,
                                        reward_cycle,
                                        height,
                                        sortdb,
                                        chainstate,
                                        &local_blocks_inv,
                                        block_stats,
                                    )?
                                {
                                    let index_block_hash = StacksBlockHeader::make_index_block_hash(
                                        &parent_consensus_hash,
                                        &parent_block_hash
                                    );

                                    if parent_consensus_hash == highest_snapshot.consensus_hash {
                                        // This parent block was just sortition'ed
                                        debug!("{:?}: AntiEntropy: do not push microblocks built on {} just yet -- give them a chance to propagate through other means", &network.local_peer, &index_block_hash);
                                        continue;
                                    }

                                    // have we recently tried to push this out yet?
                                    if let Some(ref mut push_set) =
                                        network.antientropy_microblocks.get_mut(nk)
                                    {
                                        if let Some(ts) = push_set.get(&index_block_hash) {
                                            if *ts
                                                > get_epoch_time_secs()
                                                    + network.connection_opts.antientropy_retry
                                            {
                                                // tried pushing this microblock stream recently
                                                debug!("{:?}: AntiEntropy: already recently pushed microblocks off of {} (will push again after {})", &network.local_peer, &index_block_hash, get_epoch_time_secs() + network.connection_opts.antientropy_retry);
                                                continue;
                                            }
                                        } else {
                                            push_set.insert(
                                                index_block_hash.clone(),
                                                get_epoch_time_secs() + network.connection_opts.antientropy_retry,
                                            );
                                        }
                                    } else {
                                        let mut pushed = HashMap::new();
                                        pushed.insert(index_block_hash, get_epoch_time_secs());
                                        network.antientropy_microblocks.insert(nk.clone(), pushed);
                                    }

                                    local_microblocks.push((index_block_hash, microblocks));

                                    if !lowest_reward_cycle_with_missing_block.contains_key(nk) {
                                        lowest_reward_cycle_with_missing_block
                                            .insert(nk.clone(), reward_cycle);
                                    }

                                    total_microblocks_to_broadcast += 1;
                                }
                            }
                        }
                        Ok((local_blocks, local_microblocks))
                    },
                ) {
                    Ok(x) => x,
                    Err(net_error::PeerNotConnected) => {
                        debug!("{:?}: AntiEntropy: not connected: {:?}", &self.local_peer, &nk);
                        continue;
                    }
                    Err(e) => {
                        debug!(
                            "{:?}: AntiEntropy: Failed to push blocks to {:?}: {:?}",
                            &self.local_peer, &nk, &e
                        );
                        return Err(e);
                    }
                };

                blocks_to_broadcast.insert(nk.clone(), blocks);
                microblocks_to_broadcast.insert(nk.clone(), microblocks);
            }

            debug!(
                "{:?}: AntiEntropy: push {} blocks and {} microblocks",
                &self.local_peer, total_blocks_to_broadcast, total_microblocks_to_broadcast
            );

            for (nk, blocks) in blocks_to_broadcast.into_iter() {
                let num_blocks = blocks.len();
                if num_blocks == 0 {
                    continue;
                }

                for block in blocks.iter() {
                    let ibh =
                        StacksBlockHeader::make_index_block_hash(&block.0, &block.1.block_hash());
                    debug!(
                        "{:?}: AntiEntropy: push anchored block {} to {}",
                        &self.local_peer, &ibh, &nk
                    );
                }

                let blocks_data = BlocksData { blocks: blocks };

                self.broadcast_message(
                    vec![nk.clone()],
                    vec![],
                    StacksMessageType::Blocks(blocks_data),
                );
            }

            for (nk, microblock_datas) in microblocks_to_broadcast.into_iter() {
                for (anchor_block_id, microblocks) in microblock_datas.into_iter() {
                    let num_microblocks = microblocks.len();
                    if num_microblocks == 0 {
                        continue;
                    }
                    let microblocks_data = MicroblocksData {
                        index_anchor_block: anchor_block_id.clone(),
                        microblocks: microblocks,
                    };

                    debug!(
                        "{:?}: AntiEntropy: push microblock stream (len={}) on {} to {}",
                        &self.local_peer,
                        microblocks_data.microblocks.len(),
                        &microblocks_data.index_anchor_block,
                        &nk
                    );

                    self.broadcast_message(
                        vec![nk.clone()],
                        vec![],
                        StacksMessageType::Microblocks(microblocks_data),
                    );
                }
            }
        }

        // invalidate inventories at and after the affected reward cycles, so we're forced to go
        // and re-download them (once our block has been received).  This prevents this code from
        // DDoS'ing remote nodes to death with blocks over and over again, and it prevents this
        // code from doing needless extra work for remote nodes that always report 0 for their
        // inventory statuses.
        for (nk, reward_cycle) in lowest_reward_cycle_with_missing_block.into_iter() {
            debug!(
                "{:?}: AntiEntropy: Invalidate inventory for {:?} at and after reward cycle {}",
                &self.local_peer, &nk, reward_cycle
            );
            PeerNetwork::with_inv_state(self, |network, inv_state| {
                if let Some(block_stats) = inv_state.block_stats.get_mut(&nk) {
                    block_stats
                        .inv
                        .truncate_pox_inventory(&network.burnchain, reward_cycle);
                }
                Ok(())
            })?;
        }
        Ok(())
    }

    /// Extract an IP address from a UrlString if it exists
    pub fn try_get_url_ip(url_str: &UrlString) -> Result<Option<SocketAddr>, net_error> {
        let url = url_str.parse_to_block_url()?;
        let port = match url.port_or_known_default() {
            Some(p) => p,
            None => {
                warn!("Unsupported URL {:?}: unknown port", &url);
                return Ok(None);
            }
        };
        match url.host() {
            Some(url::Host::Domain(d)) => {
                if d == "localhost" {
                    Ok(Some(SocketAddr::new(
                        IpAddr::V4(Ipv4Addr::new(127, 0, 0, 1)),
                        port,
                    )))
                } else {
                    // can't use this
                    Ok(None)
                }
            }
            Some(url::Host::Ipv4(addr)) => Ok(Some(SocketAddr::new(IpAddr::V4(addr), port))),
            Some(url::Host::Ipv6(addr)) => Ok(Some(SocketAddr::new(IpAddr::V6(addr), port))),
            None => {
                warn!("Unsupported URL {:?}", &url_str);
                Ok(None)
            }
        }
    }

    /// Reset a mempool sync
    fn mempool_sync_reset(&mut self) {
        self.mempool_state = MempoolSyncState::PickOutboundPeer;
        self.mempool_sync_timeout = 0;
    }

    /// Pick a peer to mempool sync with.
    /// Returns Ok(None) if we're done syncing the mempool.
    /// Returns Ok(Some(..)) if we're not done, and can proceed
    /// Returns the new sync state -- either ResolveURL if we need to resolve a data URL,
    /// or SendQuery if we got the IP address and can just issue the query.
    fn mempool_sync_pick_outbound_peer(
        &mut self,
        dns_client_opt: &mut Option<&mut DNSClient>,
    ) -> Result<Option<MempoolSyncState>, net_error> {
        if self.peers.len() == 0 {
            debug!("No peers connected; cannot do mempool sync");
            return Ok(None);
        }

        let mut idx = thread_rng().gen::<usize>() % self.peers.len();
        let mut mempool_sync_data_url = None;
        for _ in 0..self.peers.len() + 1 {
            let event_id = match self.peers.keys().skip(idx).next() {
                Some(eid) => *eid,
                None => {
                    idx = 0;
                    continue;
                }
            };
            idx = (idx + 1) % self.peers.len();

            if let Some(convo) = self.peers.get(&event_id) {
                if !convo.is_authenticated() || !convo.is_outbound() {
                    continue;
                }
                if !ConversationP2P::supports_mempool_query(convo.peer_services) {
                    continue;
                }
                if convo.data_url.len() == 0 {
                    continue;
                }
                let url = convo.data_url.clone();
                if dns_client_opt.is_none() {
                    if let Ok(Some(_)) = PeerNetwork::try_get_url_ip(&url) {
                    } else {
                        // need a DNS client for this one
                        continue;
                    }
                }

                mempool_sync_data_url = Some(url);
                break;
            }
        }

        if let Some(url) = mempool_sync_data_url {
            self.mempool_sync_begin_resolve_data_url(url, dns_client_opt)
        } else {
            debug!("No peer has a data URL, so no mempool sync can happen");
            Ok(None)
        }
    }

    /// Begin resolving the DNS host of a data URL for mempool sync.
    /// Returns Ok(None) if we're done syncing the mempool.
    /// Returns Ok(Some(..)) if we're not done, and can proceed
    /// Returns the new sync state -- either ResolveURL if we need to resolve a data URL,
    /// or SendQuery if we got the IP address and can just issue the query.
    fn mempool_sync_begin_resolve_data_url(
        &self,
        url_str: UrlString,
        dns_client_opt: &mut Option<&mut DNSClient>,
    ) -> Result<Option<MempoolSyncState>, net_error> {
        // start resolving
        let url = url_str.parse_to_block_url()?;
        let port = match url.port_or_known_default() {
            Some(p) => p,
            None => {
                warn!("Unsupported URL {:?}: unknown port", &url);
                return Ok(None);
            }
        };

        // bare IP address?
        if let Some(addr) = PeerNetwork::try_get_url_ip(&url_str)? {
            return Ok(Some(MempoolSyncState::SendQuery(url_str, addr)));
        } else if let Some(url::Host::Domain(domain)) = url.host() {
            if let Some(ref mut dns_client) = dns_client_opt {
                // begin DNS query
                match dns_client.queue_lookup(
                    domain.clone(),
                    port,
                    get_epoch_time_ms() + self.connection_opts.dns_timeout,
                ) {
                    Ok(_) => {}
                    Err(_) => {
                        warn!("Failed to queue DNS lookup on {}", &url_str);
                        return Ok(None);
                    }
                }
                return Ok(Some(MempoolSyncState::ResolveURL(
                    url_str,
                    DNSRequest::new(domain.to_string(), port, 0),
                )));
            } else {
                // can't proceed -- no DNS client
                return Ok(None);
            }
        } else {
            // can't proceed
            return Ok(None);
        }
    }

    /// Resolve our picked mempool sync peer's data URL.
    /// Returns Ok(true, ..) if we're done syncing the mempool.
    /// Returns Ok(false, ..) if there's more to do
    /// Returns the socket addr if we ever succeed in resolving it.
    fn mempool_sync_resolve_data_url(
        &mut self,
        url_str: &UrlString,
        request: &DNSRequest,
        dns_client_opt: &mut Option<&mut DNSClient>,
    ) -> Result<(bool, Option<SocketAddr>), net_error> {
        if let Ok(Some(addr)) = PeerNetwork::try_get_url_ip(url_str) {
            // URL contains an IP address -- go with that
            Ok((false, Some(addr)))
        } else if let Some(dns_client) = dns_client_opt {
            // keep trying to resolve
            match dns_client.poll_lookup(&request.host, request.port) {
                Ok(Some(dns_response)) => match dns_response.result {
                    Ok(mut addrs) => {
                        if let Some(addr) = addrs.pop() {
                            // resolved!
                            return Ok((false, Some(addr)));
                        } else {
                            warn!("DNS returned no results for {}", url_str);
                            return Ok((true, None));
                        }
                    }
                    Err(msg) => {
                        warn!("DNS failed to look up {:?}: {}", &url_str, msg);
                        return Ok((true, None));
                    }
                },
                Ok(None) => {
                    // still in-flight
                    return Ok((false, None));
                }
                Err(e) => {
                    warn!("DNS lookup failed on {:?}: {:?}", url_str, &e);
                    return Ok((true, None));
                }
            }
        } else {
            // can't do anything
            debug!("No DNS client, and URL contains a domain, so no mempool sync can happen");
            return Ok((true, None));
        }
    }

    /// Ask the remote peer for its mempool, connecting to it in the process if need be.
    /// Returns Ok((true, ..)) if we're done mempool syncing
    /// Returns Ok((false, ..)) if there's more to do
    /// Returns the event ID on success
    fn mempool_sync_send_query(
        &mut self,
        url: &UrlString,
        addr: &SocketAddr,
        mempool: &MemPoolDB,
        chainstate: &mut StacksChainState,
    ) -> Result<(bool, Option<usize>), net_error> {
        let sync_data = mempool.make_mempool_sync_data()?;
        let request = HttpRequestType::MemPoolQuery(
            HttpRequestMetadata::from_host(PeerHost::from_socketaddr(addr)),
            sync_data,
        );

        let event_id = self.connect_or_send_http_request(
            url.clone(),
            addr.clone(),
            request,
            mempool,
            chainstate,
        )?;
        return Ok((false, Some(event_id)));
    }

    /// Receive the mempool sync response.
    /// Return Ok(true, ..) if we're done with the mempool sync.
    /// Return Ok(false, ..) if we have more work to do.
    /// Returns transactions if we're done, and we got transactions
    fn mempool_sync_recv_response(
        &mut self,
        event_id: usize,
    ) -> Result<(bool, Option<Vec<StacksTransaction>>), net_error> {
        PeerNetwork::with_http(self, |_, http| {
            match http.get_conversation(event_id) {
                None => {
                    if http.is_connecting(event_id) {
                        debug!("Mempool sync event {} is not connected yet", event_id,);
                        return Ok((false, None));
                    } else {
                        // conversation died
                        debug!("Mempool sync peer hung up");
                        return Ok((true, None));
                    }
                }
                Some(ref mut convo) => {
                    match convo.try_get_response() {
                        None => {
                            // still waiting
                            debug!(
                                "Mempool sync event {} still waiting for a response",
                                event_id
                            );
                            return Ok((false, None));
                        }
                        Some(http_response) => match http_response {
                            HttpResponseType::MemPoolTxs(_, txs) => {
                                return Ok((true, Some(txs)));
                            }
                            _ => {
                                warn!("Mempool sync request received {:?}", &http_response);
                                return Ok((true, None));
                            }
                        },
                    }
                }
            }
        })
    }

    /// Do a mempool sync
    /// Return true if we're done and can advance to the next state.
    /// Returns the transactions as well if the sync ran to completion.
    fn do_mempool_sync(
        &mut self,
        dns_client_opt: &mut Option<&mut DNSClient>,
        mempool: &MemPoolDB,
        chainstate: &mut StacksChainState,
    ) -> Result<(bool, Option<Vec<StacksTransaction>>), net_error> {
        if get_epoch_time_secs() <= self.mempool_sync_deadline {
            debug!(
                "Wait until {} to do a mempool sync",
                self.mempool_sync_deadline
            );
            return Ok((true, None));
        }

        if self.mempool_sync_timeout == 0 {
            // begin new sync
            self.mempool_sync_timeout =
                get_epoch_time_secs() + self.connection_opts.mempool_sync_timeout;
        } else {
            if get_epoch_time_secs() > self.mempool_sync_timeout {
                debug!("Mempool sync took too long; terminating");
                self.mempool_sync_reset();
                return Ok((true, None));
            }
        }

        // try advancing states until we get blocked.
        // Once we get blocked, return.
        loop {
            let cur_state = self.mempool_state.clone();
            debug!("Mempool sync state is {:?}", &cur_state);
            match cur_state {
                MempoolSyncState::PickOutboundPeer => {
                    // 1. pick a random outbound conversation.
                    if let Some(next_state) =
                        self.mempool_sync_pick_outbound_peer(dns_client_opt)?
                    {
                        // success! can advance to either resolve a URL or to send a query
                        self.mempool_state = next_state;
                    } else {
                        // done
                        self.mempool_sync_reset();
                        return Ok((true, None));
                    }
                }
                MempoolSyncState::ResolveURL(ref url_str, ref dns_request) => {
                    // 2. resolve its data URL
                    match self.mempool_sync_resolve_data_url(
                        url_str,
                        dns_request,
                        dns_client_opt,
                    )? {
                        (false, Some(addr)) => {
                            // success! advance
                            self.mempool_state = MempoolSyncState::SendQuery(url_str.clone(), addr);
                        }
                        (false, None) => {
                            // try again later
                            return Ok((false, None));
                        }
                        (true, _) => {
                            // done
                            self.mempool_sync_reset();
                            return Ok((true, None));
                        }
                    }
                }
                MempoolSyncState::SendQuery(ref url, ref addr) => {
                    // 3. ask for the remote peer's mempool's novel txs
                    match self.mempool_sync_send_query(url, addr, mempool, chainstate)? {
                        (false, Some(event_id)) => {
                            // success! advance
                            self.mempool_state = MempoolSyncState::RecvResponse(event_id);
                        }
                        (false, None) => {
                            // try again later
                            return Ok((false, None));
                        }
                        (true, _) => {
                            // done
                            self.mempool_sync_reset();
                            return Ok((true, None));
                        }
                    }
                }
                MempoolSyncState::RecvResponse(ref event_id) => {
                    match self.mempool_sync_recv_response(*event_id)? {
                        (true, Some(txs)) => {
                            // done! got data
                            self.mempool_sync_reset();
                            return Ok((true, Some(txs)));
                        }
                        (true, None) => {
                            // done! did not get data
                            self.mempool_sync_reset();
                            return Ok((true, None));
                        }
                        (false, None) => {
                            // still receiving; try again later
                            return Ok((false, None));
                        }
                        (false, Some(_)) => {
                            // should never happen
                            if cfg!(test) {
                                panic!("Reached invalid state in {:?}, aborting...", &cur_state);
                            }
                            warn!("Reached invalid state in {:?}, resetting...", &cur_state);
                            self.mempool_sync_reset();
                            return Ok((true, None));
                        }
                    }
                }
            }
        }
    }

    /// Do the actual work in the state machine.
    /// Return true if we need to prune connections.
    fn do_network_work(
        &mut self,
        sortdb: &SortitionDB,
        mempool: &MemPoolDB,
        chainstate: &mut StacksChainState,
        dns_client_opt: &mut Option<&mut DNSClient>,
        download_backpressure: bool,
        ibd: bool,
        network_result: &mut NetworkResult,
    ) -> Result<bool, net_error> {
        // do some Actual Work(tm)
        let mut do_prune = false;
        let mut did_cycle = false;

        while !did_cycle {
<<<<<<< HEAD
=======
            // Make the p2p state machine more aggressive about going and fetching newly-discovered
            // blocks that it gets notified about.  That is, interrupt the state machine and go
            // process the associated block download first.
>>>>>>> 8d7d306f
            if self.have_data_to_download && self.work_state == PeerNetworkWorkState::BlockInvSync {
                self.have_data_to_download = false;
                // forcibly advance
                self.work_state = PeerNetworkWorkState::BlockDownload;
            }

            debug!(
                "{:?}: network work state is {:?}",
                &self.local_peer, &self.work_state
            );
            let cur_state = self.work_state;
            match self.work_state {
                PeerNetworkWorkState::GetPublicIP => {
                    if cfg!(test) && self.connection_opts.disable_natpunch {
                        self.work_state = PeerNetworkWorkState::BlockInvSync;
                    } else {
                        // (re)determine our public IP address
                        match self.do_get_public_ip() {
                            Ok(b) => {
                                if b {
                                    self.work_state = PeerNetworkWorkState::BlockInvSync;
                                }
                            }
                            Err(e) => {
                                info!("Failed to query public IP ({:?}) skipping", &e);
                                self.work_state = PeerNetworkWorkState::BlockInvSync;
                            }
                        }
                    }
                }
                PeerNetworkWorkState::BlockInvSync => {
                    // synchronize peer block inventories
                    let (inv_done, inv_throttled) = self.do_network_inv_sync(sortdb, ibd)?;
                    if inv_done {
                        if !download_backpressure {
                            // proceed to get blocks, if we're not backpressured
                            self.work_state = PeerNetworkWorkState::BlockDownload;
                        } else {
                            // skip downloads for now
                            self.work_state = PeerNetworkWorkState::Prune;
                        }

                        if !inv_throttled {
                            // only count an inv_sync as passing if there's an always-allowed node
                            // in our inv state
                            let always_allowed: HashSet<_> = PeerDB::get_always_allowed_peers(
                                &self.peerdb.conn(),
                                self.local_peer.network_id,
                            )
                            .unwrap_or(vec![])
                            .into_iter()
                            .map(|neighbor| neighbor.addr)
                            .collect();

                            // have we finished a full pass of the inventory state machine on an
                            // always-allowed peer?
                            let mut finished_always_allowed_inv_sync = false;

                            if always_allowed.len() == 0 {
                                // vacuously, we have done so
                                finished_always_allowed_inv_sync = true;
                            } else {
<<<<<<< HEAD
=======
                                // do we have an always-allowed peer that we have not fully synced
                                // with?
>>>>>>> 8d7d306f
                                let mut have_unsynced = false;
                                if let Some(ref inv_state) = self.inv_state {
                                    for (nk, stats) in inv_state.block_stats.iter() {
                                        if self.is_bound(&nk) {
<<<<<<< HEAD
=======
                                            // this is the same address we're bound to
>>>>>>> 8d7d306f
                                            continue;
                                        }
                                        if Some((nk.addrbytes.clone(), nk.port))
                                            == self.local_peer.public_ip_address
                                        {
<<<<<<< HEAD
=======
                                            // this is a peer at our address
>>>>>>> 8d7d306f
                                            continue;
                                        }
                                        if !always_allowed.contains(&nk) {
                                            // this peer isn't in the always-allowed set
                                            continue;
                                        }

                                        if stats.inv.num_reward_cycles
                                            >= self.pox_id.num_inventory_reward_cycles() as u64
                                        {
                                            // we have fully sync'ed with an always-allowed peer
                                            debug!(
                                                "{:?}: Fully-sync'ed PoX inventory from {}",
                                                &self.local_peer, nk
                                            );
<<<<<<< HEAD
                                            have_always_allowed = true;
                                        } else {
=======
                                            finished_always_allowed_inv_sync = true;
                                        } else {
                                            // there exists an always-allowed peer that we have not
                                            // fully sync'ed with
>>>>>>> 8d7d306f
                                            debug!(
                                                "{:?}: Have not fully sync'ed with {}",
                                                &self.local_peer, &nk
                                            );
                                            have_unsynced = true;
                                        }
                                    }
                                }

                                if !have_unsynced {
<<<<<<< HEAD
                                    have_always_allowed = true;
=======
                                    // There exists one or more always-allowed peers in
                                    // the inv state machine (per the peer DB), but all such peers
                                    // report either our bind address or our public IP address.
                                    // If this is the case (i.e. a configuration error, a weird
                                    // case where nodes share an IP, etc), then we declare this inv
                                    // sync pass as finished.
                                    finished_always_allowed_inv_sync = true;
>>>>>>> 8d7d306f
                                }
                            }

                            if finished_always_allowed_inv_sync {
                                debug!("{:?}: synchronized inventories with at least one always-allowed peer", &self.local_peer);
                                self.num_inv_sync_passes += 1;
                            } else {
                                debug!("{:?}: did NOT synchronize inventories with at least one always-allowed peer", &self.local_peer);
                            }
                            debug!(
                                "{:?}: Finished full inventory state-machine pass ({})",
                                &self.local_peer, self.num_inv_sync_passes
                            );

                            // hint to the downloader to start scanning at the sortition
                            // height we just synchronized
                            let start_download_sortition = if let Some(ref inv_state) =
                                self.inv_state
                            {
                                let (consensus_hash, _) =
                                    SortitionDB::get_canonical_stacks_chain_tip_hash(
                                        sortdb.conn(),
                                    )?;

                                let stacks_tip_sortition_height =
                                    SortitionDB::get_block_snapshot_consensus(
                                        sortdb.conn(),
                                        &consensus_hash,
                                    )?
                                    .map(|sn| sn.block_height)
                                    .unwrap_or(self.burnchain.first_block_height)
                                    .saturating_sub(self.burnchain.first_block_height);

                                let sortition_height_start = cmp::min(
                                    stacks_tip_sortition_height,
                                    inv_state.block_sortition_start,
                                );

                                debug!(
                                        "{:?}: Begin downloader synchronization at sortition height {} min({},{})",
                                        &self.local_peer,
                                        sortition_height_start,
                                        inv_state.block_sortition_start,
                                        stacks_tip_sortition_height
                                    );

                                sortition_height_start
                            } else {
                                // really unreachable, but why tempt fate?
                                warn!(
                                    "{:?}: Inventory state machine not yet initialized",
                                    &self.local_peer
                                );
                                0
                            };

                            if let Some(ref mut downloader) = self.block_downloader {
                                debug!(
                                    "{:?}: wake up downloader at sortition height {}",
                                    &self.local_peer, start_download_sortition
                                );
                                downloader.hint_block_sortition_height_available(
                                    start_download_sortition,
                                    ibd,
                                    false,
                                );
                                downloader.hint_microblock_sortition_height_available(
                                    start_download_sortition,
                                    ibd,
                                    false,
                                );
                            } else {
                                warn!(
                                    "{:?}: Block downloader not yet initialized",
                                    &self.local_peer
                                );
                            }
                        }
                    }
                }
                PeerNetworkWorkState::BlockDownload => {
                    // go fetch blocks
                    match dns_client_opt {
                        Some(ref mut dns_client) => {
                            if self.do_network_block_download(
                                sortdb,
                                mempool,
                                chainstate,
                                *dns_client,
                                ibd,
                                network_result,
                            )? {
                                // advance work state
                                self.work_state = PeerNetworkWorkState::AntiEntropy;
                            }
                        }
                        None => {
                            // skip this step -- no DNS client available
                            test_debug!(
                                "{:?}: no DNS client provided; skipping block download",
                                &self.local_peer
                            );
                            self.work_state = PeerNetworkWorkState::AntiEntropy;
                        }
                    }
                }
                PeerNetworkWorkState::AntiEntropy => {
                    if ibd {
                        debug!(
                            "{:?}: Skip AntiEntropy while in initial block download",
                            &self.local_peer
                        );
                    } else {
                        match self.try_push_local_data(sortdb, chainstate) {
                            Ok(_) => {}
                            Err(e) => {
                                debug!(
                                    "{:?}: Failed to push local data: {:?}",
                                    &self.local_peer, &e
                                );
                            }
                        };
                    }
                    self.work_state = PeerNetworkWorkState::Prune;
                }
                PeerNetworkWorkState::Prune => {
                    // did one pass
                    did_cycle = true;
                    do_prune = true;

                    // restart
                    self.work_state = PeerNetworkWorkState::GetPublicIP;
                }
            }

            if self.work_state == cur_state {
                // only break early if we can't make progress
                break;
            }
        }

        if did_cycle {
            self.num_state_machine_passes += 1;
            debug!(
                "{:?}: Finished full p2p state-machine pass ({})",
                &self.local_peer, self.num_state_machine_passes
            );
        }

        Ok(do_prune)
    }

    fn do_attachment_downloads(
        &mut self,
        mempool: &MemPoolDB,
        chainstate: &mut StacksChainState,
        mut dns_client_opt: Option<&mut DNSClient>,
        network_result: &mut NetworkResult,
    ) -> Result<(), net_error> {
        if self.attachments_downloader.is_none() {
            self.atlasdb.evict_expired_uninstantiated_attachments()?;
            self.atlasdb
                .evict_expired_unresolved_attachment_instances()?;
            let initial_batch = self.atlasdb.find_unresolved_attachment_instances()?;

            self.init_attachments_downloader(initial_batch);
        }

        match dns_client_opt {
            Some(ref mut dns_client) => {
                let mut dead_events = PeerNetwork::with_attachments_downloader(
                    self,
                    |network, attachments_downloader| {
                        let mut dead_events = vec![];
                        match attachments_downloader.run(dns_client, mempool, chainstate, network) {
                            Ok((ref mut attachments, ref mut events_to_deregister)) => {
                                network_result.attachments.append(attachments);
                                dead_events.append(events_to_deregister);
                            }
                            Err(e) => {
                                warn!(
                                    "Atlas: AttachmentsDownloader failed running with error {:?}",
                                    e
                                );
                            }
                        }
                        Ok(dead_events)
                    },
                )?;

                let _ = PeerNetwork::with_network_state(
                    self,
                    |ref mut network, ref mut network_state| {
                        for event_id in dead_events.drain(..) {
                            debug!(
                                "Atlas: Deregistering faulty connection (event_id: {})",
                                event_id
                            );
                            PeerNetwork::with_http(network, |_, http| {
                                http.deregister_http(network_state, event_id);
                            });
                        }
                        Ok(())
                    },
                );
            }
            None => {
                // skip this step -- no DNS client available
                test_debug!(
                    "{:?}: no DNS client provided; skipping block download",
                    &self.local_peer
                );
            }
        }
        Ok(())
    }

    /// Given an event ID, find the other event ID corresponding
    /// to the same remote peer.  There will be at most two such events
    /// -- one registered as the inbound connection, and one registered as the
    /// outbound connection.
    fn find_reciprocal_event(&self, event_id: usize) -> Option<usize> {
        let pubkey = match self.peers.get(&event_id) {
            Some(convo) => match convo.get_public_key() {
                Some(pubk) => pubk,
                None => {
                    return None;
                }
            },
            None => {
                return None;
            }
        };

        for (ev_id, convo) in self.peers.iter() {
            if *ev_id == event_id {
                continue;
            }
            if let Some(pubk) = convo.ref_public_key() {
                if *pubk == pubkey {
                    return Some(*ev_id);
                }
            }
        }
        None
    }

    /// Given an event ID, find the NeighborKey that corresponds to the outbound connection we have
    /// to the peer the event ID references.  This checks both the conversation referenced by the
    /// event ID, as well as the reciprocal conversation of the event ID.
    pub fn find_outbound_neighbor(&self, event_id: usize) -> Option<NeighborKey> {
        let (is_authenticated, is_outbound, neighbor_key) = match self.peers.get(&event_id) {
            Some(convo) => (
                convo.is_authenticated(),
                convo.is_outbound(),
                convo.to_neighbor_key(),
            ),
            None => {
                test_debug!("No such neighbor event={}", event_id);
                return None;
            }
        };

        let outbound_neighbor_key = if !is_outbound {
            let reciprocal_event_id = match self.find_reciprocal_event(event_id) {
                Some(re) => re,
                None => {
                    test_debug!(
                        "{:?}: no reciprocal conversation for {:?}",
                        &self.local_peer,
                        &neighbor_key
                    );
                    return None;
                }
            };

            let (reciprocal_is_authenticated, reciprocal_is_outbound, reciprocal_neighbor_key) =
                match self.peers.get(&reciprocal_event_id) {
                    Some(convo) => (
                        convo.is_authenticated(),
                        convo.is_outbound(),
                        convo.to_neighbor_key(),
                    ),
                    None => {
                        test_debug!(
                            "{:?}: No reciprocal conversation for {} (event={})",
                            &self.local_peer,
                            &neighbor_key,
                            event_id
                        );
                        return None;
                    }
                };

            if !is_authenticated && !reciprocal_is_authenticated {
                test_debug!(
                    "{:?}: {:?} and {:?} are not authenticated",
                    &self.local_peer,
                    &neighbor_key,
                    &reciprocal_neighbor_key
                );
                return None;
            }

            if !is_outbound && !reciprocal_is_outbound {
                test_debug!(
                    "{:?}: {:?} and {:?} are not outbound",
                    &self.local_peer,
                    &neighbor_key,
                    &reciprocal_neighbor_key
                );
                return None;
            }

            reciprocal_neighbor_key
        } else {
            neighbor_key
        };

        Some(outbound_neighbor_key)
    }

    /// Update a peer's inventory state to indicate that the given block is available.
    /// If updated, return the sortition height of the bit in the inv that was set.
    fn handle_unsolicited_inv_update(
        &mut self,
        sortdb: &SortitionDB,
        event_id: usize,
        outbound_neighbor_key: &NeighborKey,
        consensus_hash: &ConsensusHash,
        microblocks: bool,
    ) -> Result<Option<u64>, net_error> {
        let block_sortition_height = match self.inv_state {
            Some(ref mut inv) => {
                let res = if microblocks {
                    inv.set_microblocks_available(
                        &self.burnchain,
                        outbound_neighbor_key,
                        sortdb,
                        consensus_hash,
                    )
                } else {
                    inv.set_block_available(
                        &self.burnchain,
                        outbound_neighbor_key,
                        sortdb,
                        consensus_hash,
                    )
                };

                match res {
                    Ok(Some(block_height)) => block_height,
                    Ok(None) => {
                        debug!(
                            "{:?}: We already know the inventory state in {} for {}",
                            &self.local_peer, outbound_neighbor_key, consensus_hash
                        );
                        return Ok(None);
                    }
                    Err(net_error::NotFoundError) => {
                        // is this remote node simply ahead of us?
                        if let Some(convo) = self.peers.get(&event_id) {
                            if self.chain_view.burn_block_height < convo.burnchain_tip_height {
                                debug!("{:?}: Unrecognized consensus hash {}; it is possible that {} is ahead of us", &self.local_peer, consensus_hash, outbound_neighbor_key);
                                return Err(net_error::NotFoundError);
                            }
                        }
                        // not ahead of us -- it's a bad consensus hash
                        debug!("{:?}: Unrecognized consensus hash {}; assuming that {} has a different chain view", &self.local_peer, consensus_hash, outbound_neighbor_key);
                        return Ok(None);
                    }
                    Err(net_error::InvalidMessage) => {
                        // punish this peer
                        info!(
                            "Peer {:?} sent an invalid update for {}",
                            &outbound_neighbor_key,
                            if microblocks {
                                "streamed microblocks"
                            } else {
                                "blocks"
                            }
                        );
                        self.bans.insert(event_id);

                        if let Some(outbound_event_id) = self.events.get(&outbound_neighbor_key) {
                            self.bans.insert(*outbound_event_id);
                        }
                        return Ok(None);
                    }
                    Err(e) => {
                        warn!(
                            "Failed to update inv state for {:?}: {:?}",
                            &outbound_neighbor_key, &e
                        );
                        return Ok(None);
                    }
                }
            }
            None => {
                return Ok(None);
            }
        };
        Ok(Some(block_sortition_height))
    }

    /// Buffer a message for re-processing once the burnchain view updates
    fn buffer_data_message(&mut self, event_id: usize, msg: StacksMessage) -> () {
        if let Some(msgs) = self.pending_messages.get_mut(&event_id) {
            // check limits:
            // at most 1 BlocksAvailable
            // at most 1 MicroblocksAvailable
            // at most 1 BlocksData
            // at most $self.connection_opts.max_buffered_microblocks MicroblocksDatas
            let mut blocks_available = 0;
            let mut microblocks_available = 0;
            let mut blocks_data = 0;
            let mut microblocks_data = 0;
            for msg in msgs.iter() {
                match &msg.payload {
                    StacksMessageType::BlocksAvailable(_) => {
                        blocks_available += 1;
                    }
                    StacksMessageType::MicroblocksAvailable(_) => {
                        microblocks_available += 1;
                    }
                    StacksMessageType::Blocks(_) => {
                        blocks_data += 1;
                    }
                    StacksMessageType::Microblocks(_) => {
                        microblocks_data += 1;
                    }
                    _ => {}
                }
            }

            if let StacksMessageType::BlocksAvailable(_) = &msg.payload {
                if blocks_available >= self.connection_opts.max_buffered_blocks_available {
                    debug!(
                        "{:?}: Drop BlocksAvailable from event {} -- already have {} buffered",
                        &self.local_peer, event_id, blocks_available
                    );
                    return;
                }
            }
            if let StacksMessageType::MicroblocksAvailable(_) = &msg.payload {
                if microblocks_available >= self.connection_opts.max_buffered_microblocks_available
                {
                    debug!(
                        "{:?}: Drop MicroblocksAvailable from event {} -- already have {} buffered",
                        &self.local_peer, event_id, microblocks_available
                    );
                    return;
                }
            }
            if let StacksMessageType::Blocks(_) = &msg.payload {
                if blocks_data >= self.connection_opts.max_buffered_blocks {
                    debug!(
                        "{:?}: Drop BlocksData from event {} -- already have {} buffered",
                        &self.local_peer, event_id, blocks_data
                    );
                    return;
                }
            }
            if let StacksMessageType::Microblocks(_) = &msg.payload {
                if microblocks_data >= self.connection_opts.max_buffered_microblocks {
                    debug!(
                        "{:?}: Drop MicroblocksData from event {} -- already have {} buffered",
                        &self.local_peer, event_id, microblocks_data
                    );
                    return;
                }
            }
            msgs.push(msg);
            debug!(
                "{:?}: Event {} has {} messages buffered",
                &self.local_peer,
                event_id,
                msgs.len()
            );
        } else {
            self.pending_messages.insert(event_id, vec![msg]);
            debug!(
                "{:?}: Event {} has 1 messages buffered",
                &self.local_peer, event_id
            );
        }
    }

    /// Do we need a block or microblock stream, given its sortition's consensus hash?
    fn need_block_or_microblock_stream(
        sortdb: &SortitionDB,
        chainstate: &StacksChainState,
        consensus_hash: &ConsensusHash,
        is_microblock: bool,
    ) -> Result<bool, net_error> {
        let sn = SortitionDB::get_block_snapshot_consensus(sortdb.conn(), &consensus_hash)?
            .ok_or(chainstate_error::NoSuchBlockError)?;
        let block_hash_opt = if sn.sortition {
            Some(sn.winning_stacks_block_hash)
        } else {
            None
        };

        let inv = chainstate.get_blocks_inventory(&[(consensus_hash.clone(), block_hash_opt)])?;
        if is_microblock {
            // checking for microblock absence
            Ok(inv.microblocks_bitvec[0] == 0)
        } else {
            // checking for block absence
            Ok(inv.block_bitvec[0] == 0)
        }
    }

    /// Handle unsolicited BlocksAvailable.
    /// Update our inv for this peer.
    /// Mask errors.
    /// Return whether or not we need to buffer this message
    fn handle_unsolicited_BlocksAvailable(
        &mut self,
        sortdb: &SortitionDB,
        chainstate: &StacksChainState,
        event_id: usize,
        new_blocks: &BlocksAvailableData,
        ibd: bool,
        buffer: bool,
    ) -> bool {
        let outbound_neighbor_key = match self.find_outbound_neighbor(event_id) {
            Some(onk) => onk,
            None => {
                return false;
            }
        };

        debug!(
            "{:?}: Process BlocksAvailable from {:?} with {} entries",
            &self.local_peer,
            outbound_neighbor_key,
            new_blocks.available.len()
        );

        let mut to_buffer = false;
        for (consensus_hash, block_hash) in new_blocks.available.iter() {
            let block_sortition_height = match self.handle_unsolicited_inv_update(
                sortdb,
                event_id,
                &outbound_neighbor_key,
                consensus_hash,
                false,
            ) {
                Ok(Some(bsh)) => bsh,
                Ok(None) => {
                    continue;
                }
                Err(net_error::NotFoundError) => {
                    if buffer {
                        debug!("{:?}: Will buffer BlocksAvailable for {} until the next burnchain view update", &self.local_peer, &consensus_hash);
                        to_buffer = true;
                    }
                    continue;
                }
                Err(e) => {
                    info!(
                        "{:?}: Failed to handle BlocksAvailable({}/{}) from {}: {:?}",
                        &self.local_peer, &consensus_hash, &block_hash, &outbound_neighbor_key, &e
                    );
                    continue;
                }
            };

<<<<<<< HEAD
            let need_block = {
                if let Ok(Some(sn)) =
                    SortitionDB::get_block_snapshot_consensus(sortdb.conn(), &consensus_hash)
                {
                    if let Ok(inv) = chainstate.get_blocks_inventory(&[(
                        consensus_hash.clone(),
                        if sn.sortition {
                            Some(sn.winning_stacks_block_hash.clone())
                        } else {
                            None
                        },
                    )]) {
                        if inv.block_bitvec.len() > 0 {
                            inv.block_bitvec[0] == 0
                        } else {
                            false
                        }
                    } else {
                        false
                    }
                } else {
=======
            let need_block = match PeerNetwork::need_block_or_microblock_stream(
                sortdb,
                chainstate,
                &consensus_hash,
                false,
            ) {
                Ok(x) => x,
                Err(e) => {
                    warn!(
                        "Failed to determine if we need block for consensus hash {}: {:?}",
                        &consensus_hash, &e
                    );
>>>>>>> 8d7d306f
                    false
                }
            };

            debug!(
                "Need block {}/{}? {}",
                &consensus_hash, &block_hash, need_block
            );

            if need_block {
                // have the downloader request this block if it's new and we don't have it
                match self.block_downloader {
                    Some(ref mut downloader) => {
                        downloader.hint_block_sortition_height_available(
                            block_sortition_height,
                            ibd,
                            need_block,
                        );

                        // advance straight to download state if we're in inv state
                        if self.work_state == PeerNetworkWorkState::BlockInvSync {
                            debug!("{:?}: advance directly to block download with knowledge of block sortition {}", &self.local_peer, block_sortition_height);
<<<<<<< HEAD
                            self.have_data_to_download = true;
                        }
=======
                        }
                        self.have_data_to_download = true;
>>>>>>> 8d7d306f
                    }
                    None => {}
                }
            }
        }

        to_buffer
    }

    /// Handle unsolicited MicroblocksAvailable.
    /// Update our inv for this peer.
    /// Mask errors.
    /// Return whether or not we need to buffer this message
    fn handle_unsolicited_MicroblocksAvailable(
        &mut self,
        sortdb: &SortitionDB,
        chainstate: &StacksChainState,
        event_id: usize,
        new_mblocks: &BlocksAvailableData,
        ibd: bool,
        buffer: bool,
    ) -> bool {
        let outbound_neighbor_key = match self.find_outbound_neighbor(event_id) {
            Some(onk) => onk,
            None => {
                return false;
            }
        };

        debug!(
            "{:?}: Process MicroblocksAvailable from {:?} with {} entries",
            &self.local_peer,
            outbound_neighbor_key,
            new_mblocks.available.len()
        );

        let mut to_buffer = false;
        for (consensus_hash, block_hash) in new_mblocks.available.iter() {
            let mblock_sortition_height = match self.handle_unsolicited_inv_update(
                sortdb,
                event_id,
                &outbound_neighbor_key,
                consensus_hash,
                true,
            ) {
                Ok(Some(bsh)) => bsh,
                Ok(None) => {
                    continue;
                }
                Err(net_error::NotFoundError) => {
                    if buffer {
                        debug!("{:?}: Will buffer MicroblocksAvailable for {} until the next burnchain view update", &self.local_peer, &consensus_hash);
                        to_buffer = true;
                    }
                    continue;
                }
                Err(e) => {
                    info!(
                        "{:?}: Failed to handle MicroblocksAvailable({}/{}) from {}: {:?}",
                        &self.local_peer, &consensus_hash, &block_hash, &outbound_neighbor_key, &e
                    );
                    continue;
                }
            };

<<<<<<< HEAD
            let need_microblock_stream = {
                if let Ok(Some(sn)) =
                    SortitionDB::get_block_snapshot_consensus(sortdb.conn(), &consensus_hash)
                {
                    if let Ok(inv) = chainstate.get_blocks_inventory(&[(
                        consensus_hash.clone(),
                        if sn.sortition {
                            Some(sn.winning_stacks_block_hash.clone())
                        } else {
                            None
                        },
                    )]) {
                        if inv.microblocks_bitvec.len() > 0 {
                            inv.microblocks_bitvec[0] == 0
                        } else {
                            false
                        }
                    } else {
                        false
                    }
                } else {
=======
            let need_microblock_stream = match PeerNetwork::need_block_or_microblock_stream(
                sortdb,
                chainstate,
                &consensus_hash,
                true,
            ) {
                Ok(x) => x,
                Err(e) => {
                    warn!("Failed to determine if we need microblock stream for consensus hash {}: {:?}", &consensus_hash, &e);
>>>>>>> 8d7d306f
                    false
                }
            };

            debug!(
                "Need microblock stream {}/{}? {}",
                &consensus_hash, &block_hash, need_microblock_stream
            );

            if need_microblock_stream {
<<<<<<< HEAD
                // have the downloader request this microblock block if it's new to us
=======
                // have the downloader request this microblock stream if it's new to us
>>>>>>> 8d7d306f
                match self.block_downloader {
                    Some(ref mut downloader) => {
                        downloader.hint_microblock_sortition_height_available(
                            mblock_sortition_height,
                            ibd,
                            need_microblock_stream,
                        );

                        // advance straight to download state if we're in inv state
                        if self.work_state == PeerNetworkWorkState::BlockInvSync {
                            debug!("{:?}: advance directly to block download with knowledge of microblock stream {}", &self.local_peer, mblock_sortition_height);
<<<<<<< HEAD
                            self.have_data_to_download = true;
                        }
=======
                        }
                        self.have_data_to_download = true;
>>>>>>> 8d7d306f
                    }
                    None => {}
                }
            }
        }
        to_buffer
    }

    /// Handle unsolicited BlocksData.
    /// Don't (yet) validate the data, but do update our inv for the peer that sent it, if we have
    /// an outbound connection to that peer.  Accept the blocks data either way if it corresponds
    /// to a winning sortition -- this will cause the blocks data to be fed into the relayer, which
    /// will then decide whether or not it needs to be stored and/or forwarded.
    /// Mask errors.
    fn handle_unsolicited_BlocksData(
        &mut self,
        sortdb: &SortitionDB,
        event_id: usize,
        new_blocks: &BlocksData,
        buffer: bool,
    ) -> bool {
        let (remote_neighbor_key, remote_is_authenticated) = match self.peers.get(&event_id) {
            Some(convo) => (convo.to_neighbor_key(), convo.is_authenticated()),
            None => {
                test_debug!(
                    "{:?}: No such neighbor event={}",
                    &self.local_peer,
                    event_id
                );
                return false;
            }
        };

        if !remote_is_authenticated {
            // drop -- a correct peer will have authenticated before sending this message
            test_debug!(
                "{:?}: Drop unauthenticated BlocksData from {:?}",
                &self.local_peer,
                &remote_neighbor_key
            );
            return false;
        }

        let outbound_neighbor_key_opt = self.find_outbound_neighbor(event_id);

        debug!(
            "{:?}: Process BlocksData from {:?} with {} entries",
            &self.local_peer,
            outbound_neighbor_key_opt
                .as_ref()
                .unwrap_or(&remote_neighbor_key),
            new_blocks.blocks.len()
        );

        let mut to_buffer = false;

        for (consensus_hash, block) in new_blocks.blocks.iter() {
            let sn = match SortitionDB::get_block_snapshot_consensus(
                &sortdb.conn(),
                &consensus_hash,
            ) {
                Ok(Some(sn)) => sn,
                Ok(None) => {
                    if buffer {
                        debug!(
                                "{:?}: Will buffer unsolicited BlocksData({}/{}) ({}) -- consensus hash not (yet) recognized",
                                &self.local_peer,
                                &consensus_hash,
                                &block.block_hash(),
                                StacksBlockHeader::make_index_block_hash(
                                    &consensus_hash,
                                    &block.block_hash()
                                )
                            );
                        to_buffer = true;
                    } else {
                        debug!(
                                "{:?}: Will drop unsolicited BlocksData({}/{}) ({}) -- consensus hash not (yet) recognized",
                                &self.local_peer,
                                &consensus_hash,
                                &block.block_hash(),
                                StacksBlockHeader::make_index_block_hash(
                                    &consensus_hash,
                                    &block.block_hash()
                                )
                            );
                    }
                    continue;
                }
                Err(e) => {
                    info!(
                        "{:?}: Failed to query block snapshot for {}: {:?}",
                        &self.local_peer, consensus_hash, &e
                    );
                    continue;
                }
            };

            if !sn.pox_valid {
                info!(
                    "{:?}: Failed to query snapshot for {}: not on the valid PoX fork",
                    &self.local_peer, consensus_hash
                );
                continue;
            }

            if sn.winning_stacks_block_hash != block.block_hash() {
                info!(
                    "{:?}: Ignoring block {} -- winning block was {} (sortition: {})",
                    &self.local_peer,
                    block.block_hash(),
                    sn.winning_stacks_block_hash,
                    sn.sortition
                );
                continue;
            }

            // only bother updating the inventory for this event's peer if we have an outbound
            // connection to it.
            if let Some(outbound_neighbor_key) = outbound_neighbor_key_opt.as_ref() {
                let _ = self.handle_unsolicited_inv_update(
                    sortdb,
                    event_id,
                    &outbound_neighbor_key,
                    &sn.consensus_hash,
                    false,
                );
            }
        }

        to_buffer
    }

    /// Handle unsolicited MicroblocksData.
    /// Returns whether or not to buffer (if buffer is true)
    /// Returns whether or not to pass to the relayer (if buffer is false).
    fn handle_unsolicited_MicroblocksData(
        &mut self,
        chainstate: &StacksChainState,
        event_id: usize,
        new_microblocks: &MicroblocksData,
        buffer: bool,
    ) -> bool {
        let (remote_neighbor_key, remote_is_authenticated) = match self.peers.get(&event_id) {
            Some(convo) => (convo.to_neighbor_key(), convo.is_authenticated()),
            None => {
                test_debug!(
                    "{:?}: No such neighbor event={}",
                    &self.local_peer,
                    event_id
                );
                return false;
            }
        };

        if !remote_is_authenticated {
            // drop -- a correct peer will have authenticated before sending this message
            test_debug!(
                "{:?}: Drop unauthenticated MicroblocksData from {:?}",
                &self.local_peer,
                &remote_neighbor_key
            );
            return false;
        }

        let outbound_neighbor_key_opt = self.find_outbound_neighbor(event_id);

        debug!(
            "{:?}: Process MicroblocksData from {:?} for {} with {} entries",
            &self.local_peer,
            outbound_neighbor_key_opt
                .as_ref()
                .unwrap_or(&remote_neighbor_key),
            &new_microblocks.index_anchor_block,
            new_microblocks.microblocks.len()
        );

        // do we have the associated anchored block?
        match chainstate.get_block_header_hashes(&new_microblocks.index_anchor_block) {
            Ok(Some(_)) => {
                // yup; can process now
                debug!("{:?}: have microblock parent anchored block {}, so can process its microblocks", &self.local_peer, &new_microblocks.index_anchor_block);
                !buffer
            }
            Ok(None) => {
                if buffer {
                    debug!(
                        "{:?}: Will buffer unsolicited MicroblocksData({})",
                        &self.local_peer, &new_microblocks.index_anchor_block
                    );
                    true
                } else {
                    debug!(
                        "{:?}: Will not buffer unsolicited MicroblocksData({})",
                        &self.local_peer, &new_microblocks.index_anchor_block
                    );
                    false
                }
            }
            Err(e) => {
                warn!(
                    "{:?}: Failed to get header hashes for {:?}: {:?}",
                    &self.local_peer, &new_microblocks.index_anchor_block, &e
                );
                false
            }
        }
    }

    /// Returns (true, x) if we should buffer the message and try again
    /// Returns (x, true) if the relayer should receive the message
    fn handle_unsolicited_message(
        &mut self,
        sortdb: &SortitionDB,
        chainstate: &StacksChainState,
        event_id: usize,
        payload: &StacksMessageType,
        ibd: bool,
        buffer: bool,
    ) -> (bool, bool) {
        match payload {
            // Update our inv state for this peer, but only do so if we have an
            // outbound connection to it and it's authenticated (we don't synchronize inv
            // state with inbound peers).  Since we will have received this message
            // from an _inbound_ conversation, we need to find the reciprocal _outbound_
            // conversation and use _that_ conversation's neighbor key to identify
            // which inventory we need to update.
            StacksMessageType::BlocksAvailable(ref new_blocks) => {
                let to_buffer = self.handle_unsolicited_BlocksAvailable(
                    sortdb, chainstate, event_id, new_blocks, ibd, buffer,
                );
                (to_buffer, false)
            }
            StacksMessageType::MicroblocksAvailable(ref new_mblocks) => {
                let to_buffer = self.handle_unsolicited_MicroblocksAvailable(
                    sortdb,
                    chainstate,
                    event_id,
                    new_mblocks,
                    ibd,
                    buffer,
                );
                (to_buffer, false)
            }
            StacksMessageType::Blocks(ref new_blocks) => {
                // update inv state for this peer
                let to_buffer =
                    self.handle_unsolicited_BlocksData(sortdb, event_id, new_blocks, buffer);

                // forward to relayer for processing
                (to_buffer, true)
            }
            StacksMessageType::Microblocks(ref new_mblocks) => {
                let to_buffer = self.handle_unsolicited_MicroblocksData(
                    chainstate,
                    event_id,
                    new_mblocks,
                    buffer,
                );

                // only forward to the relayer if we don't need to buffer it.
                (to_buffer, true)
            }
            _ => (false, true),
        }
    }

    /// Handle unsolicited messages propagated up to us from our ongoing ConversationP2Ps.
    /// Return messages that we couldn't handle here, but key them by neighbor, not event.
    /// Drop invalid messages.
    /// If buffer is true, then re-try handling this message once the burnchain view advances.
    fn handle_unsolicited_messages(
        &mut self,
        sortdb: &SortitionDB,
        chainstate: &StacksChainState,
        unsolicited: HashMap<usize, Vec<StacksMessage>>,
        ibd: bool,
        buffer: bool,
    ) -> Result<HashMap<NeighborKey, Vec<StacksMessage>>, net_error> {
        let mut unhandled: HashMap<NeighborKey, Vec<StacksMessage>> = HashMap::new();
        for (event_id, messages) in unsolicited.into_iter() {
            let neighbor_key = match self.peers.get(&event_id) {
                Some(convo) => convo.to_neighbor_key(),
                None => {
                    debug!(
                        "{:?}: No longer such neighbor event={}, dropping {} unsolicited messages",
                        &self.local_peer,
                        event_id,
                        messages.len()
                    );
                    continue;
                }
            };

            if messages.len() == 0 {
                continue;
            }

            debug!("{:?}: Process {} unsolicited messages from {:?}", &self.local_peer, messages.len(), &neighbor_key; "buffer" => %buffer);

            for message in messages.into_iter() {
                if !buffer {
                    debug!(
                        "{:?}: Re-try handling buffered message {} from {:?}",
                        &self.local_peer,
                        &message.payload.get_message_description(),
                        &neighbor_key
                    );
                }
                let (to_buffer, relay) = self.handle_unsolicited_message(
                    sortdb,
                    chainstate,
                    event_id,
                    &message.payload,
                    ibd,
                    buffer,
                );
                if buffer && to_buffer {
                    self.buffer_data_message(event_id, message);
                } else if relay {
                    // forward to relayer for processing
                    debug!(
                        "{:?}: Will forward message {} from {:?} to relayer",
                        &self.local_peer,
                        &message.payload.get_message_description(),
                        &neighbor_key
                    );
                    if let Some(msgs) = unhandled.get_mut(&neighbor_key) {
                        msgs.push(message);
                    } else {
                        unhandled.insert(neighbor_key.clone(), vec![message]);
                    }
                }
            }
        }
        Ok(unhandled)
    }

    /// Find unauthenticated inbound conversations
    fn find_unauthenticated_inbound_convos(&self) -> Vec<usize> {
        let mut ret = vec![];
        for (event_id, convo) in self.peers.iter() {
            if !convo.is_outbound() && !convo.is_authenticated() {
                ret.push(*event_id);
            }
        }
        ret
    }

    /// Find inbound conversations that have authenticated, given a list of event ids to search
    /// for.  Add them to our network pingbacks
    fn schedule_network_pingbacks(&mut self, event_ids: Vec<usize>) -> Result<(), net_error> {
        if cfg!(test) && self.connection_opts.disable_pingbacks {
            test_debug!("{:?}: pingbacks are disabled for testing", &self.local_peer);
            return Ok(());
        }

        // clear timed-out pingbacks
        let mut to_remove = vec![];
        for (naddr, pingback) in self.walk_pingbacks.iter() {
            if pingback.ts + self.connection_opts.pingback_timeout < get_epoch_time_secs() {
                to_remove.push((*naddr).clone());
            }
        }

        for naddr in to_remove.into_iter() {
            self.walk_pingbacks.remove(&naddr);
        }

        let my_pubkey_hash = Hash160::from_node_public_key(&Secp256k1PublicKey::from_private(
            &self.local_peer.private_key,
        ));

        // add new pingbacks
        for event_id in event_ids.into_iter() {
            if let Some(ref convo) = self.peers.get(&event_id) {
                if !convo.is_outbound() && convo.is_authenticated() {
                    let nk = convo.to_handshake_neighbor_key();
                    let addr = convo.to_handshake_neighbor_address();
                    let pubkey = convo
                        .get_public_key()
                        .expect("BUG: convo is authenticated but we have no public key for it");

                    if addr.public_key_hash == my_pubkey_hash {
                        // don't talk to ourselves
                        continue;
                    }

                    let neighbor_opt = PeerDB::get_peer(
                        self.peerdb.conn(),
                        self.local_peer.network_id,
                        &addr.addrbytes,
                        addr.port,
                    )
                    .map_err(net_error::DBError)?;

                    if neighbor_opt.is_some() {
                        debug!(
                            "{:?}: will not ping back {:?}: already known to us",
                            &self.local_peer, &nk
                        );
                        continue;
                    }

                    debug!(
                        "{:?}: will ping back {:?} ({:?}) to see if it's routable from us",
                        &self.local_peer, &nk, convo
                    );
                    self.walk_pingbacks.insert(
                        addr,
                        NeighborPingback {
                            peer_version: nk.peer_version,
                            network_id: nk.network_id,
                            ts: get_epoch_time_secs(),
                            pubkey: pubkey,
                        },
                    );

                    if self.walk_pingbacks.len() > MAX_NEIGHBORS_DATA_LEN as usize {
                        // drop one at random
                        let idx = thread_rng().gen::<usize>() % self.walk_pingbacks.len();
                        let drop_addr = match self.walk_pingbacks.keys().skip(idx).next() {
                            Some(ref addr) => (*addr).clone(),
                            None => {
                                continue;
                            }
                        };

                        debug!("{:?}: drop pingback {:?}", &self.local_peer, drop_addr);
                        self.walk_pingbacks.remove(&drop_addr);
                    }
                }
            }
        }

        test_debug!(
            "{:?}: have {} pingbacks scheduled",
            &self.local_peer,
            self.walk_pingbacks.len()
        );
        Ok(())
    }

    /// Count up the number of inbound neighbors that have public IP addresses (i.e. that we have
    /// outbound connections to) and report it.
    /// If we're NAT'ed, then this value will be 0.
    pub fn count_public_inbound(&self) -> usize {
        let mut num_public_inbound = 0;
        for (event_id, convo) in self.peers.iter() {
            if convo.is_outbound() {
                continue;
            }

            // convo is inbound
            // does it have a reciprocal outbound event?
            if self.find_reciprocal_event(*event_id).is_some() {
                num_public_inbound += 1;
            }
        }
        num_public_inbound
    }

    /// Do we need to call .run() again, shortly, to advance the downloader state?
    pub fn has_more_downloads(&self) -> bool {
        if self.work_state == PeerNetworkWorkState::BlockDownload {
            if let Some(ref dl) = self.block_downloader {
                (!dl.is_download_idle() || dl.is_initial_download())
                    && dl.num_requests_inflight() == 0
            } else {
                false
            }
        } else {
            false
        }
    }

    /// Get the local peer from the peer DB, but also preserve the public IP address
    pub fn load_local_peer(&self) -> Result<LocalPeer, net_error> {
        let mut lp = PeerDB::get_local_peer(&self.peerdb.conn())?;
        lp.public_ip_address = self.local_peer.public_ip_address.clone();
        Ok(lp)
    }

    /// Refresh view of local peer
    pub fn refresh_local_peer(&mut self) -> Result<(), net_error> {
        // update local-peer state
        self.local_peer = self.load_local_peer()?;
        Ok(())
    }

    /// Refresh view of burnchain, if needed
    pub fn refresh_burnchain_view(
        &mut self,
        sortdb: &SortitionDB,
        chainstate: &StacksChainState,
        ibd: bool,
    ) -> Result<HashMap<NeighborKey, Vec<StacksMessage>>, net_error> {
        // update burnchain snapshot if we need to (careful -- it's expensive)
        let sn = SortitionDB::get_canonical_burn_chain_tip(&sortdb.conn())?;
        let mut ret: HashMap<NeighborKey, Vec<StacksMessage>> = HashMap::new();
        if sn.block_height != self.chain_view.burn_block_height {
            debug!(
                "{:?}: load chain view for burn block {}",
                &self.local_peer, sn.block_height
            );
            let new_chain_view =
                SortitionDB::get_burnchain_view(&sortdb.conn(), &self.burnchain, &sn)?;

            let new_chain_view_stable_consensus_hash = {
                let ic = sortdb.index_conn();
                let ancestor_sn = SortitionDB::get_ancestor_snapshot(
                    &ic,
                    new_chain_view.burn_stable_block_height,
                    &sn.sortition_id,
                )?
                .unwrap_or(SortitionDB::get_first_block_snapshot(sortdb.conn())?);
                ancestor_sn.consensus_hash
            };

            // wake up the inv-sync and downloader -- we have potentially more sortitions
            self.hint_sync_invs(self.chain_view.burn_stable_block_height);
            self.hint_download_rescan(
                self.chain_view
                    .burn_stable_block_height
                    .saturating_sub(self.burnchain.first_block_height),
                false,
            );

            // update cached burnchain view for /v2/info
            self.chain_view = new_chain_view;
            self.chain_view_stable_consensus_hash = new_chain_view_stable_consensus_hash;
        }

        if sn.burn_header_hash != self.burnchain_tip.burn_header_hash {
            // try processing previously-buffered messages (best-effort)
            let buffered_messages = mem::replace(&mut self.pending_messages, HashMap::new());
            ret = self.handle_unsolicited_messages(
                sortdb,
                chainstate,
                buffered_messages,
                ibd,
                false,
            )?;
        }

        // update cached stacks chain view for /v2/info
        self.burnchain_tip = sn;

        Ok(ret)
    }

    /// Update p2p networking state.
    /// -- accept new connections
    /// -- send data on ready sockets
    /// -- receive data on ready sockets
    /// -- clear out timed-out requests
    fn dispatch_network(
        &mut self,
        network_result: &mut NetworkResult,
        sortdb: &SortitionDB,
        mempool: &MemPoolDB,
        chainstate: &mut StacksChainState,
        mut dns_client_opt: Option<&mut DNSClient>,
        download_backpressure: bool,
        ibd: bool,
        mut poll_state: NetworkPollState,
    ) -> Result<(), net_error> {
        if self.network.is_none() {
            test_debug!("{:?}: network not connected", &self.local_peer);
            return Err(net_error::NotConnected);
        }

        // set up new inbound conversations
        self.process_new_sockets(&mut poll_state)?;

        // set up sockets that have finished connecting
        self.process_connecting_sockets(&mut poll_state);

        // find out who is inbound and unauthenticated
        let unauthenticated_inbounds = self.find_unauthenticated_inbound_convos();

        // run existing conversations, clear out broken ones, and get back messages forwarded to us
        let (error_events, unsolicited_messages) =
            self.process_ready_sockets(sortdb, chainstate, &mut poll_state);
        for error_event in error_events {
            debug!(
                "{:?}: Failed connection on event {}",
                &self.local_peer, error_event
            );
            self.deregister_peer(error_event);
        }
        let unhandled_messages =
            self.handle_unsolicited_messages(sortdb, chainstate, unsolicited_messages, ibd, true)?;
        network_result.consume_unsolicited(unhandled_messages);

        // schedule now-authenticated inbound convos for pingback
        self.schedule_network_pingbacks(unauthenticated_inbounds)?;

        // do some Actual Work(tm)
        // do this _after_ processing new sockets, so the act of opening a socket doesn't trample
        // an already-used network ID.
        let do_prune = self.do_network_work(
            sortdb,
            mempool,
            chainstate,
            &mut dns_client_opt,
            download_backpressure,
            ibd,
            network_result,
        )?;
        if do_prune {
            // prune back our connections if it's been a while
            // (only do this if we're done with all other tasks).
            // Also, process banned peers.
            let mut dead_events = self.process_bans()?;
            for dead in dead_events.drain(..) {
                debug!(
                    "{:?}: Banned connection on event {}",
                    &self.local_peer, dead
                );
                self.deregister_peer(dead);
            }
            self.prune_connections();
            let outbound_neighbors = PeerNetwork::count_outbound_conversations(&self.peers);
            let inbound_neighbors = self.peers.len() - outbound_neighbors as usize;
            update_outbound_neighbors(outbound_neighbors as i64);
            update_inbound_neighbors(inbound_neighbors as i64);
        }

        // In parallel, do a neighbor walk
        self.do_network_neighbor_walk()?;

        // In parallel, do a mempool sync.
        // Remember any txs we get, so we can feed them to the relayer thread.
        if let Some(mut txs) =
            self.do_network_mempool_sync(&mut dns_client_opt, mempool, chainstate, ibd)?
        {
            network_result.synced_transactions.append(&mut txs);
        }

        // download attachments
        self.do_attachment_downloads(mempool, chainstate, dns_client_opt, network_result)?;

        // remove timed-out requests from other threads
        for (_, convo) in self.peers.iter_mut() {
            convo.clear_timeouts();
        }

        // clear out peers that we haven't heard from in our heartbeat interval
        self.disconnect_unresponsive();

        // queue up pings to neighbors we haven't spoken to in a while
        self.queue_ping_heartbeats();

        // move conversations along
        let error_events = self.flush_relay_handles();
        for error_event in error_events {
            debug!(
                "{:?}: Failed connection on event {}",
                &self.local_peer, error_event
            );
            self.deregister_peer(error_event);
        }

        // is our key about to expire?  do we need to re-key?
        // NOTE: must come last since it invalidates local_peer
        if self.local_peer.private_key_expire < self.chain_view.burn_block_height + 1 {
            self.peerdb.rekey(
                self.local_peer.private_key_expire + self.connection_opts.private_key_lifetime,
            )?;
            let new_local_peer = self.load_local_peer()?;
            let old_local_peer = self.local_peer.clone();
            self.local_peer = new_local_peer;
            self.rekey(Some(&old_local_peer));
        }

        // update our relay statistics, so we know who to forward messages to
        self.update_relayer_stats(&network_result);

        // finally, handle network I/O requests from other threads, and get back reply handles to them.
        // do this after processing new sockets, so we don't accidentally re-use an event ID.
        self.dispatch_requests();

        // fault injection -- periodically disconnect from everyone
        if cfg!(test) {
            if let Some(disconnect_interval) = self.connection_opts.force_disconnect_interval {
                if self.fault_last_disconnect + disconnect_interval < get_epoch_time_secs() {
                    debug!(
                        "{:?}: Fault injection: forcing disconnect",
                        &self.local_peer
                    );
                    self.disconnect_all();
                    self.fault_last_disconnect = get_epoch_time_secs();
                }
            }
        }

        Ok(())
    }

    /// Store a single transaction
    /// Return true if stored; false if it was a dup.
    /// Has to be done here, since only the p2p network has the unconfirmed state.
    fn store_transaction(
        mempool: &mut MemPoolDB,
        sortdb: &SortitionDB,
        chainstate: &mut StacksChainState,
        consensus_hash: &ConsensusHash,
        block_hash: &BlockHeaderHash,
        tx: StacksTransaction,
        event_observer: Option<&dyn MemPoolEventDispatcher>,
    ) -> bool {
        let txid = tx.txid();
        if mempool.has_tx(&txid) {
            debug!("Already have tx {}", txid);
            return false;
        }
        let tip = SortitionDB::get_canonical_burn_chain_tip(sortdb.conn()).unwrap();
        let stacks_epoch = match sortdb
            .index_conn()
            .get_stacks_epoch(tip.block_height as u32)
        {
            Some(epoch) => epoch,
            None => {
                warn!(
                        "Failed to store transaction because could not load Stacks epoch for canonical burn height = {}",
                        tip.block_height
                    );
                return false;
            }
        };

        if let Err(e) = mempool.submit(
            chainstate,
            consensus_hash,
            block_hash,
            &tx,
            event_observer,
            &stacks_epoch.block_limit,
            &stacks_epoch.epoch_id,
        ) {
            warn!("Transaction rejected from mempool, {}", &e.into_json(&txid));
            return false;
        }

        debug!("Stored tx {}", txid);
        return true;
    }

    /// Store all inbound transactions, and return the ones that we actually stored so they can be
    /// relayed.
    pub fn store_transactions(
        mempool: &mut MemPoolDB,
        chainstate: &mut StacksChainState,
        sortdb: &SortitionDB,
        network_result: &mut NetworkResult,
        event_observer: Option<&dyn MemPoolEventDispatcher>,
    ) -> Result<(), net_error> {
        let (canonical_consensus_hash, canonical_block_hash) =
            SortitionDB::get_canonical_stacks_chain_tip_hash(sortdb.conn())?;

        let mut ret: HashMap<NeighborKey, Vec<(Vec<RelayData>, StacksTransaction)>> =
            HashMap::new();

        // messages pushed via the p2p network
        for (nk, tx_data) in network_result.pushed_transactions.drain() {
            for (relayers, tx) in tx_data.into_iter() {
                if PeerNetwork::store_transaction(
                    mempool,
                    sortdb,
                    chainstate,
                    &canonical_consensus_hash,
                    &canonical_block_hash,
                    tx.clone(),
                    event_observer,
                ) {
                    if let Some(ref mut new_tx_data) = ret.get_mut(&nk) {
                        new_tx_data.push((relayers, tx));
                    } else {
                        ret.insert(nk.clone(), vec![(relayers, tx)]);
                    }
                }
            }
        }

        // (HTTP-uploaded transactions are already in the mempool)
        // Mempool-synced transactions (don't re-relay these)
        for tx in network_result.synced_transactions.drain(..) {
            PeerNetwork::store_transaction(
                mempool,
                sortdb,
                chainstate,
                &canonical_consensus_hash,
                &canonical_block_hash,
                tx,
                event_observer,
            );
        }

        network_result.pushed_transactions.extend(ret);
        Ok(())
    }

    /// Top-level main-loop circuit to take.
    /// -- polls the peer network and http network server sockets to get new sockets and detect ready sockets
    /// -- carries out network conversations
    /// -- receives and dispatches requests from other threads
    /// -- runs the p2p and http peer main loop
    /// Returns the table of unhandled network messages to be acted upon, keyed by the neighbors
    /// that sent them (i.e. keyed by their event IDs)
    pub fn run(
        &mut self,
        sortdb: &SortitionDB,
        chainstate: &mut StacksChainState,
        mempool: &mut MemPoolDB,
        dns_client_opt: Option<&mut DNSClient>,
        download_backpressure: bool,
        ibd: bool,
        poll_timeout: u64,
        handler_args: &RPCHandlerArgs,
        attachment_requests: &mut HashSet<AttachmentInstance>,
    ) -> Result<NetworkResult, net_error> {
        debug!(">>>>>>>>>>>>>>>>>>>>>>> Begin Network Dispatch (poll for {}) >>>>>>>>>>>>>>>>>>>>>>>>>>>>", poll_timeout);
        let mut poll_states = match self.network {
            None => {
                debug!("{:?}: network not connected", &self.local_peer);
                Err(net_error::NotConnected)
            }
            Some(ref mut network) => {
                let poll_result = network.poll(poll_timeout);
                poll_result
            }
        }?;

        let p2p_poll_state = poll_states
            .remove(&self.p2p_network_handle)
            .expect("BUG: no poll state for p2p network handle");
        let http_poll_state = poll_states
            .remove(&self.http_network_handle)
            .expect("BUG: no poll state for http network handle");

        let mut network_result = NetworkResult::new(
            self.num_state_machine_passes,
            self.num_inv_sync_passes,
            self.num_downloader_passes,
        );

        // update local-peer state
        self.refresh_local_peer()?;

        // update burnchain view, before handling any HTTP connections
        let unsolicited_buffered_messages = self.refresh_burnchain_view(sortdb, chainstate, ibd)?;
        network_result.consume_unsolicited(unsolicited_buffered_messages);

        // update PoX view, before handling any HTTP connections
        self.refresh_sortition_view(sortdb)?;

        // This operation needs to be performed before any early return:
        // Events are being parsed and dispatched here once and we want to
        // enqueue them.
        match PeerNetwork::with_attachments_downloader(self, |network, attachments_downloader| {
            let mut known_attachments = attachments_downloader.enqueue_new_attachments(
                attachment_requests,
                &mut network.atlasdb,
                false,
            )?;
            network_result.attachments.append(&mut known_attachments);
            Ok(())
        }) {
            Ok(_) => {}
            Err(e) => {
                warn!("Atlas: updating attachment inventory failed: {}", e);
            }
        }

        PeerNetwork::with_network_state(self, |ref mut network, ref mut network_state| {
            let http_stacks_msgs = PeerNetwork::with_http(network, |ref mut net, ref mut http| {
                http.run(
                    network_state,
                    net,
                    sortdb,
                    chainstate,
                    mempool,
                    http_poll_state,
                    handler_args,
                )
            })?;
            network_result.consume_http_uploads(http_stacks_msgs);
            Ok(())
        })?;

        self.dispatch_network(
            &mut network_result,
            sortdb,
            mempool,
            chainstate,
            dns_client_opt,
            download_backpressure,
            ibd,
            p2p_poll_state,
        )?;

        debug!("<<<<<<<<<<<<<<<<<<<<<<<<<<<<<<<<< End Network Dispatch <<<<<<<<<<<<<<<<<<<<<<<<<<<<<<<<<<<<");
        Ok(network_result)
    }
}

#[cfg(test)]
mod test {
    use std::thread;
    use std::time;

    use rand;
    use rand::RngCore;

    use burnchains::burnchain::*;
    use burnchains::*;
    use chainstate::stacks::test::*;
    use chainstate::stacks::*;
    use net::atlas::*;
    use net::codec::*;
    use net::db::*;
    use net::test::*;
    use net::*;
    use util::log;
    use util::sleep_ms;
    use util::test::*;

    use chainstate::stacks::{
        C32_ADDRESS_VERSION_MAINNET_SINGLESIG, C32_ADDRESS_VERSION_TESTNET_SINGLESIG,
    };

    use crate::types::chainstate::BurnchainHeaderHash;

    use super::*;

    fn make_random_peer_address() -> PeerAddress {
        let mut rng = rand::thread_rng();
        let mut bytes = [0u8; 16];
        rng.fill_bytes(&mut bytes);
        PeerAddress(bytes)
    }

    fn make_test_neighbor(port: u16) -> Neighbor {
        let neighbor = Neighbor {
            addr: NeighborKey {
                peer_version: 0x12345678,
                network_id: 0x9abcdef0,
                addrbytes: PeerAddress([
                    0x00, 0x00, 0x00, 0x00, 0x00, 0x00, 0x00, 0x00, 0x00, 0x00, 0xff, 0xff, 0x7f,
                    0x00, 0x00, 0x01,
                ]),
                port: port,
            },
            public_key: Secp256k1PublicKey::from_hex(
                "02fa66b66f8971a8cd4d20ffded09674e030f0f33883f337f34b95ad4935bac0e3",
            )
            .unwrap(),
            expire_block: 23456,
            last_contact_time: 1552509642,
            allowed: -1,
            denied: -1,
            asn: 34567,
            org: 45678,
            in_degree: 1,
            out_degree: 1,
        };
        neighbor
    }

    fn make_test_p2p_network(initial_neighbors: &Vec<Neighbor>) -> PeerNetwork {
        let mut conn_opts = ConnectionOptions::default();
        conn_opts.inbox_maxlen = 5;
        conn_opts.outbox_maxlen = 5;

        let first_burn_hash = BurnchainHeaderHash::from_hex(
            "0000000000000000000000000000000000000000000000000000000000000000",
        )
        .unwrap();

        let burnchain = Burnchain {
            pox_constants: PoxConstants::test_default(),
            peer_version: 0x012345678,
            network_id: 0x9abcdef0,
            chain_name: "bitcoin".to_string(),
            network_name: "testnet".to_string(),
            working_dir: "/nope".to_string(),
            consensus_hash_lifetime: 24,
            stable_confirmations: 7,
            initial_reward_start_block: 50,
            first_block_height: 50,
            first_block_timestamp: 0,
            first_block_hash: first_burn_hash.clone(),
        };

        let mut burnchain_view = BurnchainView {
            burn_block_height: 12345,
            burn_block_hash: BurnchainHeaderHash([0x11; 32]),
            burn_stable_block_height: 12339,
            burn_stable_block_hash: BurnchainHeaderHash([0x22; 32]),
            last_burn_block_hashes: HashMap::new(),
        };
        burnchain_view.make_test_data();

        let db = PeerDB::connect_memory(
            0x9abcdef0,
            0,
            23456,
            "http://test-p2p.com".into(),
            &vec![],
            initial_neighbors,
        )
        .unwrap();
        let atlas_config = AtlasConfig::default(false);
        let atlasdb = AtlasDB::connect_memory(atlas_config).unwrap();

        let local_peer = PeerDB::get_local_peer(db.conn()).unwrap();
        let p2p = PeerNetwork::new(
            db,
            atlasdb,
            local_peer,
            0x12345678,
            burnchain,
            burnchain_view,
            conn_opts,
            StacksEpoch::unit_test_pre_2_05(0),
        );
        p2p
    }

    #[test]
    fn test_event_id_no_connecting_leaks() {
        with_timeout(100, || {
            let neighbor = make_test_neighbor(2300);
            let mut p2p = make_test_p2p_network(&vec![]);

            use std::net::TcpListener;
            let listener = TcpListener::bind("127.0.0.1:2300").unwrap();

            // start fake neighbor endpoint, which will accept once and wait 35 seconds
            let endpoint_thread = thread::spawn(move || {
                let (sock, addr) = listener.accept().unwrap();
                test_debug!("Accepted {:?}", &addr);
                thread::sleep(time::Duration::from_millis(35_000));
            });

            p2p.bind(
                &"127.0.0.1:2400".parse().unwrap(),
                &"127.0.0.1:2401".parse().unwrap(),
            )
            .unwrap();
            p2p.connect_peer(&neighbor.addr).unwrap();

            // start dispatcher
            let p2p_thread = thread::spawn(move || {
                let mut total_disconnected = 0;
                for i in 0..40 {
                    test_debug!("dispatch batch {}", i);

                    p2p.dispatch_requests();
                    let mut poll_states = match p2p.network {
                        None => {
                            panic!("network not connected");
                        }
                        Some(ref mut network) => network.poll(100).unwrap(),
                    };

                    let mut p2p_poll_state = poll_states.remove(&p2p.p2p_network_handle).unwrap();

                    p2p.process_new_sockets(&mut p2p_poll_state).unwrap();
                    p2p.process_connecting_sockets(&mut p2p_poll_state);
                    total_disconnected += p2p.disconnect_unresponsive();

                    let ne = p2p.network.as_ref().unwrap().num_events();
                    test_debug!("{} events", ne);

                    thread::sleep(time::Duration::from_millis(1000));
                }

                assert_eq!(total_disconnected, 1);

                // no leaks -- only server events remain
                assert_eq!(p2p.network.as_ref().unwrap().num_events(), 2);
            });

            p2p_thread.join().unwrap();
            test_debug!("dispatcher thread joined");

            endpoint_thread.join().unwrap();
            test_debug!("fake endpoint thread joined");
        })
    }

    // tests relay_signed_message()
    #[test]
    #[ignore]
    fn test_dispatch_requests_connect_and_message_relay() {
        with_timeout(100, || {
            let neighbor = make_test_neighbor(2100);

            let mut p2p = make_test_p2p_network(&vec![]);

            let ping = StacksMessage::new(
                p2p.peer_version,
                p2p.local_peer.network_id,
                p2p.chain_view.burn_block_height,
                &p2p.chain_view.burn_block_hash,
                p2p.chain_view.burn_stable_block_height,
                &p2p.chain_view.burn_stable_block_hash,
                StacksMessageType::Ping(PingData::new()),
            );

            let mut h = p2p.new_handle(1);

            use std::net::TcpListener;
            let listener = TcpListener::bind("127.0.0.1:2100").unwrap();

            // start fake neighbor endpoint, which will accept once and wait 5 seconds
            let endpoint_thread = thread::spawn(move || {
                let (sock, addr) = listener.accept().unwrap();
                test_debug!("Accepted {:?}", &addr);
                thread::sleep(time::Duration::from_millis(5000));
            });

            p2p.bind(
                &"127.0.0.1:2000".parse().unwrap(),
                &"127.0.0.1:2001".parse().unwrap(),
            )
            .unwrap();
            p2p.connect_peer(&neighbor.addr).unwrap();

            // start dispatcher
            let p2p_thread = thread::spawn(move || {
                for i in 0..5 {
                    test_debug!("dispatch batch {}", i);

                    p2p.dispatch_requests();
                    let mut poll_states = match p2p.network {
                        None => {
                            panic!("network not connected");
                        }
                        Some(ref mut network) => network.poll(100).unwrap(),
                    };

                    let mut p2p_poll_state = poll_states.remove(&p2p.p2p_network_handle).unwrap();

                    p2p.process_new_sockets(&mut p2p_poll_state).unwrap();
                    p2p.process_connecting_sockets(&mut p2p_poll_state);

                    thread::sleep(time::Duration::from_millis(1000));
                }
            });

            // will eventually accept
            let mut sent = false;
            for i in 0..10 {
                match h.relay_signed_message(neighbor.addr.clone(), ping.clone()) {
                    Ok(_) => {
                        sent = true;
                        break;
                    }
                    Err(net_error::NoSuchNeighbor) | Err(net_error::FullHandle) => {
                        test_debug!("Failed to relay; try again in {} ms", (i + 1) * 1000);
                        sleep_ms((i + 1) * 1000);
                    }
                    Err(e) => {
                        eprintln!("{:?}", &e);
                        assert!(false);
                    }
                }
            }

            if !sent {
                error!("Failed to relay to neighbor");
                assert!(false);
            }

            p2p_thread.join().unwrap();
            test_debug!("dispatcher thread joined");

            endpoint_thread.join().unwrap();
            test_debug!("fake endpoint thread joined");
        })
    }

    #[test]
    #[ignore]
    fn test_dispatch_requests_connect_and_ban() {
        with_timeout(100, || {
            let neighbor = make_test_neighbor(2200);

            let mut p2p = make_test_p2p_network(&vec![]);

            let txn = StacksMessage::new(
                p2p.peer_version,
                p2p.local_peer.network_id,
                p2p.chain_view.burn_block_height,
                &p2p.chain_view.burn_block_hash,
                p2p.chain_view.burn_stable_block_height,
                &p2p.chain_view.burn_stable_block_hash,
                StacksMessageType::Ping(PingData::new()),
            );

            let mut h = p2p.new_handle(1);

            use std::net::TcpListener;
            let listener = TcpListener::bind("127.0.0.1:2200").unwrap();

            // start fake neighbor endpoint, which will accept once and wait 5 seconds
            let endpoint_thread = thread::spawn(move || {
                let (sock, addr) = listener.accept().unwrap();
                test_debug!("Accepted {:?}", &addr);
                thread::sleep(time::Duration::from_millis(5000));
            });

            p2p.bind(
                &"127.0.0.1:2010".parse().unwrap(),
                &"127.0.0.1:2011".parse().unwrap(),
            )
            .unwrap();
            p2p.connect_peer(&neighbor.addr).unwrap();

            let (sx, rx) = sync_channel(1);

            // start dispatcher, and relay back the list of peers we banned
            let p2p_thread = thread::spawn(move || {
                let mut banned_peers = vec![];
                for i in 0..5 {
                    test_debug!("dispatch batch {}", i);

                    p2p.dispatch_requests();
                    let mut poll_state = match p2p.network {
                        None => {
                            panic!("network not connected");
                        }
                        Some(ref mut network) => network.poll(100).unwrap(),
                    };

                    let mut p2p_poll_state = poll_state.remove(&p2p.p2p_network_handle).unwrap();

                    p2p.process_new_sockets(&mut p2p_poll_state).unwrap();
                    p2p.process_connecting_sockets(&mut p2p_poll_state);

                    let mut banned = p2p.process_bans().unwrap();
                    if banned.len() > 0 {
                        test_debug!("Banned {} peer(s)", banned.len());
                    }

                    banned_peers.append(&mut banned);

                    thread::sleep(time::Duration::from_millis(5000));
                }

                let _ = sx.send(banned_peers);
            });

            // will eventually accept and ban
            for i in 0..5 {
                match h.ban_peers(vec![neighbor.addr.clone()]) {
                    Ok(_) => {
                        continue;
                    }
                    Err(net_error::FullHandle) => {
                        test_debug!("Failed to relay; try again in {} ms", 1000 * (i + 1));
                        sleep_ms(1000 * (i + 1));
                    }
                    Err(e) => {
                        eprintln!("{:?}", &e);
                        assert!(false);
                    }
                }
            }

            let banned = rx.recv().unwrap();
            assert!(banned.len() >= 1);

            p2p_thread.join().unwrap();
            test_debug!("dispatcher thread joined");

            endpoint_thread.join().unwrap();
            test_debug!("fake endpoint thread joined");
        })
    }

    #[test]
    #[ignore]
    fn test_mempool_sync_2_peers() {
        with_timeout(600, || {
            // peer 1 gets some transactions; verify peer 2 gets the recent ones and not the old
            // ones
            let mut peer_1_config = TestPeerConfig::new("test_mempool_sync_2_peers", 2210, 2211);
            let mut peer_2_config = TestPeerConfig::new("test_mempool_sync_2_peers", 2212, 2213);

            peer_1_config.add_neighbor(&peer_2_config.to_neighbor());
            peer_2_config.add_neighbor(&peer_1_config.to_neighbor());

            peer_1_config.connection_opts.mempool_sync_interval = 1;
            peer_2_config.connection_opts.mempool_sync_interval = 1;

            let num_txs = 10;
            let pks: Vec<_> = (0..num_txs).map(|_| StacksPrivateKey::new()).collect();
            let addrs: Vec<_> = pks.iter().map(|pk| to_addr(pk)).collect();
            let initial_balances: Vec<_> = addrs
                .iter()
                .map(|a| (a.to_account_principal(), 1000000000))
                .collect();

            peer_1_config.initial_balances = initial_balances.clone();
            peer_2_config.initial_balances = initial_balances.clone();

            let mut peer_1 = TestPeer::new(peer_1_config);
            let mut peer_2 = TestPeer::new(peer_2_config);

            let num_blocks = 10;
            let first_stacks_block_height = {
                let sn = SortitionDB::get_canonical_burn_chain_tip(
                    &peer_1.sortdb.as_ref().unwrap().conn(),
                )
                .unwrap();
                sn.block_height + 1
            };

            for i in 0..(num_blocks / 2) {
                let (burn_ops, stacks_block, microblocks) = peer_2.make_default_tenure();

                peer_1.next_burnchain_block(burn_ops.clone());
                peer_2.next_burnchain_block(burn_ops.clone());

                peer_1.process_stacks_epoch_at_tip(&stacks_block, &microblocks);
                peer_2.process_stacks_epoch_at_tip(&stacks_block, &microblocks);
            }

            let addr = StacksAddress {
                version: C32_ADDRESS_VERSION_TESTNET_SINGLESIG,
                bytes: Hash160([0xff; 20]),
            };

            // old transactions
            let num_txs = 10;
            let mut old_txs = HashMap::new();
            let mut peer_1_mempool = peer_1.mempool.take().unwrap();
            let mut mempool_tx = peer_1_mempool.tx_begin().unwrap();
            for i in 0..num_txs {
                let pk = &pks[i];
                let mut tx = StacksTransaction {
                    version: TransactionVersion::Testnet,
                    chain_id: 0x80000000,
                    auth: TransactionAuth::from_p2pkh(&pk).unwrap(),
                    anchor_mode: TransactionAnchorMode::Any,
                    post_condition_mode: TransactionPostConditionMode::Allow,
                    post_conditions: vec![],
                    payload: TransactionPayload::TokenTransfer(
                        addr.to_account_principal(),
                        123,
                        TokenTransferMemo([0u8; 34]),
                    ),
                };
                tx.set_tx_fee(1000);
                tx.set_origin_nonce(0);

                let mut tx_signer = StacksTransactionSigner::new(&tx);
                tx_signer.sign_origin(&pk).unwrap();

                let tx = tx_signer.get_tx().unwrap();

                let txid = tx.txid();
                let tx_bytes = tx.serialize_to_vec();
                let origin_addr = tx.origin_address();
                let origin_nonce = tx.get_origin_nonce();
                let sponsor_addr = tx.sponsor_address().unwrap_or(origin_addr.clone());
                let sponsor_nonce = tx.get_sponsor_nonce().unwrap_or(origin_nonce);
                let tx_fee = tx.get_tx_fee();

                old_txs.insert(tx.txid(), tx.clone());

                // should succeed
                MemPoolDB::try_add_tx(
                    &mut mempool_tx,
                    peer_1.chainstate(),
                    &ConsensusHash([0x1 + (num_blocks as u8); 20]),
                    &BlockHeaderHash([0x2 + (num_blocks as u8); 32]),
                    txid.clone(),
                    tx_bytes,
                    tx_fee,
                    (num_blocks / 2) as u64,
                    &origin_addr,
                    origin_nonce,
                    &sponsor_addr,
                    sponsor_nonce,
                    None,
                )
                .unwrap();

                eprintln!("Added {} {}", i, &txid);
            }
            mempool_tx.commit().unwrap();
            peer_1.mempool = Some(peer_1_mempool);

            // keep mining to make these txs old
            for i in (num_blocks / 2)..num_blocks {
                let (burn_ops, stacks_block, microblocks) = peer_2.make_default_tenure();

                peer_1.next_burnchain_block(burn_ops.clone());
                peer_2.next_burnchain_block(burn_ops.clone());

                peer_1.process_stacks_epoch_at_tip(&stacks_block, &microblocks);
                peer_2.process_stacks_epoch_at_tip(&stacks_block, &microblocks);
            }

            let num_burn_blocks = {
                let sn = SortitionDB::get_canonical_burn_chain_tip(
                    peer_1.sortdb.as_ref().unwrap().conn(),
                )
                .unwrap();
                sn.block_height + 1
            };

            let mut txs = HashMap::new();
            let mut peer_1_mempool = peer_1.mempool.take().unwrap();
            let mut mempool_tx = peer_1_mempool.tx_begin().unwrap();
            for i in 0..num_txs {
                let pk = &pks[i];
                let mut tx = StacksTransaction {
                    version: TransactionVersion::Testnet,
                    chain_id: 0x80000000,
                    auth: TransactionAuth::from_p2pkh(&pk).unwrap(),
                    anchor_mode: TransactionAnchorMode::Any,
                    post_condition_mode: TransactionPostConditionMode::Allow,
                    post_conditions: vec![],
                    payload: TransactionPayload::TokenTransfer(
                        addr.to_account_principal(),
                        123,
                        TokenTransferMemo([0u8; 34]),
                    ),
                };
                tx.set_tx_fee(1000);
                tx.set_origin_nonce(1);

                let mut tx_signer = StacksTransactionSigner::new(&tx);
                tx_signer.sign_origin(&pk).unwrap();

                let tx = tx_signer.get_tx().unwrap();

                let txid = tx.txid();
                let tx_bytes = tx.serialize_to_vec();
                let origin_addr = tx.origin_address();
                let origin_nonce = tx.get_origin_nonce();
                let sponsor_addr = tx.sponsor_address().unwrap_or(origin_addr.clone());
                let sponsor_nonce = tx.get_sponsor_nonce().unwrap_or(origin_nonce);
                let tx_fee = tx.get_tx_fee();

                txs.insert(tx.txid(), tx.clone());

                // should succeed
                MemPoolDB::try_add_tx(
                    &mut mempool_tx,
                    peer_1.chainstate(),
                    &ConsensusHash([0x1 + (num_blocks as u8); 20]),
                    &BlockHeaderHash([0x2 + (num_blocks as u8); 32]),
                    txid.clone(),
                    tx_bytes,
                    tx_fee,
                    num_blocks as u64,
                    &origin_addr,
                    origin_nonce,
                    &sponsor_addr,
                    sponsor_nonce,
                    None,
                )
                .unwrap();

                eprintln!("Added {} {}", i, &txid);
            }
            mempool_tx.commit().unwrap();
            peer_1.mempool = Some(peer_1_mempool);

            let mut round = 0;
            let mut peer_1_mempool_txs = 0;
            let mut peer_2_mempool_txs = 0;

            while peer_1_mempool_txs < num_txs || peer_2_mempool_txs < num_txs {
                if let Ok(mut result) = peer_1.step() {
                    let lp = peer_1.network.local_peer.clone();
                    peer_1
                        .with_db_state(|sortdb, chainstate, relayer, mempool| {
                            relayer.process_network_result(
                                &lp,
                                &mut result,
                                sortdb,
                                chainstate,
                                mempool,
                                None,
                                None,
                            )
                        })
                        .unwrap();
                }

                if let Ok(mut result) = peer_2.step() {
                    let lp = peer_2.network.local_peer.clone();
                    peer_2
                        .with_db_state(|sortdb, chainstate, relayer, mempool| {
                            relayer.process_network_result(
                                &lp,
                                &mut result,
                                sortdb,
                                chainstate,
                                mempool,
                                None,
                                None,
                            )
                        })
                        .unwrap();
                }

                round += 1;

                let mp = peer_1.mempool.take().unwrap();
                peer_1_mempool_txs = MemPoolDB::get_all_txs(mp.conn()).unwrap().len();
                peer_1.mempool.replace(mp);

                let mp = peer_2.mempool.take().unwrap();
                peer_2_mempool_txs = MemPoolDB::get_all_txs(mp.conn()).unwrap().len();
                peer_2.mempool.replace(mp);

                info!(
                    "Peer 1: {}, Peer 2: {}",
                    peer_1_mempool_txs, peer_2_mempool_txs
                );
            }

            info!("Completed mempool sync in {} step(s)", round);

            let mp = peer_2.mempool.take().unwrap();
            let peer_2_mempool_txs = MemPoolDB::get_all_txs(mp.conn()).unwrap();
            peer_2.mempool.replace(mp);

            // peer 2 has all the recent txs
            // peer 2 has none of the old ones
            for tx in peer_2_mempool_txs {
                assert_eq!(&tx.tx, txs.get(&tx.tx.txid()).unwrap());
                assert!(old_txs.get(&tx.tx.txid()).is_none());
            }
        });
    }
}<|MERGE_RESOLUTION|>--- conflicted
+++ resolved
@@ -3494,12 +3494,9 @@
         let mut did_cycle = false;
 
         while !did_cycle {
-<<<<<<< HEAD
-=======
             // Make the p2p state machine more aggressive about going and fetching newly-discovered
             // blocks that it gets notified about.  That is, interrupt the state machine and go
             // process the associated block download first.
->>>>>>> 8d7d306f
             if self.have_data_to_download && self.work_state == PeerNetworkWorkState::BlockInvSync {
                 self.have_data_to_download = false;
                 // forcibly advance
@@ -3562,28 +3559,19 @@
                                 // vacuously, we have done so
                                 finished_always_allowed_inv_sync = true;
                             } else {
-<<<<<<< HEAD
-=======
                                 // do we have an always-allowed peer that we have not fully synced
                                 // with?
->>>>>>> 8d7d306f
                                 let mut have_unsynced = false;
                                 if let Some(ref inv_state) = self.inv_state {
                                     for (nk, stats) in inv_state.block_stats.iter() {
                                         if self.is_bound(&nk) {
-<<<<<<< HEAD
-=======
                                             // this is the same address we're bound to
->>>>>>> 8d7d306f
                                             continue;
                                         }
                                         if Some((nk.addrbytes.clone(), nk.port))
                                             == self.local_peer.public_ip_address
                                         {
-<<<<<<< HEAD
-=======
                                             // this is a peer at our address
->>>>>>> 8d7d306f
                                             continue;
                                         }
                                         if !always_allowed.contains(&nk) {
@@ -3599,15 +3587,10 @@
                                                 "{:?}: Fully-sync'ed PoX inventory from {}",
                                                 &self.local_peer, nk
                                             );
-<<<<<<< HEAD
-                                            have_always_allowed = true;
-                                        } else {
-=======
                                             finished_always_allowed_inv_sync = true;
                                         } else {
                                             // there exists an always-allowed peer that we have not
                                             // fully sync'ed with
->>>>>>> 8d7d306f
                                             debug!(
                                                 "{:?}: Have not fully sync'ed with {}",
                                                 &self.local_peer, &nk
@@ -3618,9 +3601,7 @@
                                 }
 
                                 if !have_unsynced {
-<<<<<<< HEAD
                                     have_always_allowed = true;
-=======
                                     // There exists one or more always-allowed peers in
                                     // the inv state machine (per the peer DB), but all such peers
                                     // report either our bind address or our public IP address.
@@ -3628,7 +3609,6 @@
                                     // case where nodes share an IP, etc), then we declare this inv
                                     // sync pass as finished.
                                     finished_always_allowed_inv_sync = true;
->>>>>>> 8d7d306f
                                 }
                             }
 
@@ -4198,29 +4178,6 @@
                 }
             };
 
-<<<<<<< HEAD
-            let need_block = {
-                if let Ok(Some(sn)) =
-                    SortitionDB::get_block_snapshot_consensus(sortdb.conn(), &consensus_hash)
-                {
-                    if let Ok(inv) = chainstate.get_blocks_inventory(&[(
-                        consensus_hash.clone(),
-                        if sn.sortition {
-                            Some(sn.winning_stacks_block_hash.clone())
-                        } else {
-                            None
-                        },
-                    )]) {
-                        if inv.block_bitvec.len() > 0 {
-                            inv.block_bitvec[0] == 0
-                        } else {
-                            false
-                        }
-                    } else {
-                        false
-                    }
-                } else {
-=======
             let need_block = match PeerNetwork::need_block_or_microblock_stream(
                 sortdb,
                 chainstate,
@@ -4233,7 +4190,6 @@
                         "Failed to determine if we need block for consensus hash {}: {:?}",
                         &consensus_hash, &e
                     );
->>>>>>> 8d7d306f
                     false
                 }
             };
@@ -4256,13 +4212,8 @@
                         // advance straight to download state if we're in inv state
                         if self.work_state == PeerNetworkWorkState::BlockInvSync {
                             debug!("{:?}: advance directly to block download with knowledge of block sortition {}", &self.local_peer, block_sortition_height);
-<<<<<<< HEAD
-                            self.have_data_to_download = true;
-                        }
-=======
                         }
                         self.have_data_to_download = true;
->>>>>>> 8d7d306f
                     }
                     None => {}
                 }
@@ -4328,29 +4279,6 @@
                 }
             };
 
-<<<<<<< HEAD
-            let need_microblock_stream = {
-                if let Ok(Some(sn)) =
-                    SortitionDB::get_block_snapshot_consensus(sortdb.conn(), &consensus_hash)
-                {
-                    if let Ok(inv) = chainstate.get_blocks_inventory(&[(
-                        consensus_hash.clone(),
-                        if sn.sortition {
-                            Some(sn.winning_stacks_block_hash.clone())
-                        } else {
-                            None
-                        },
-                    )]) {
-                        if inv.microblocks_bitvec.len() > 0 {
-                            inv.microblocks_bitvec[0] == 0
-                        } else {
-                            false
-                        }
-                    } else {
-                        false
-                    }
-                } else {
-=======
             let need_microblock_stream = match PeerNetwork::need_block_or_microblock_stream(
                 sortdb,
                 chainstate,
@@ -4360,7 +4288,6 @@
                 Ok(x) => x,
                 Err(e) => {
                     warn!("Failed to determine if we need microblock stream for consensus hash {}: {:?}", &consensus_hash, &e);
->>>>>>> 8d7d306f
                     false
                 }
             };
@@ -4371,11 +4298,7 @@
             );
 
             if need_microblock_stream {
-<<<<<<< HEAD
-                // have the downloader request this microblock block if it's new to us
-=======
                 // have the downloader request this microblock stream if it's new to us
->>>>>>> 8d7d306f
                 match self.block_downloader {
                     Some(ref mut downloader) => {
                         downloader.hint_microblock_sortition_height_available(
@@ -4387,13 +4310,8 @@
                         // advance straight to download state if we're in inv state
                         if self.work_state == PeerNetworkWorkState::BlockInvSync {
                             debug!("{:?}: advance directly to block download with knowledge of microblock stream {}", &self.local_peer, mblock_sortition_height);
-<<<<<<< HEAD
-                            self.have_data_to_download = true;
-                        }
-=======
                         }
                         self.have_data_to_download = true;
->>>>>>> 8d7d306f
                     }
                     None => {}
                 }
