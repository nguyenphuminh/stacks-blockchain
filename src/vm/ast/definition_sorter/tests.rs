--- conflicted
+++ resolved
@@ -209,13 +209,8 @@
 fn should_not_raise_dependency_cycle_case_set_entry() {
     let contract = r#"
         (define-private (foo (x int)) (begin (bar 1) 1))
-<<<<<<< HEAD
-        (define-private (bar (x int)) (map-set kv-store {foo: 1} {bar: 3})) 
-        (define-map kv-store ((foo int)) ((bar int)))
-=======
         (define-private (bar (x int)) (map-set kv-store { foo: 1 } { bar: 3 })) 
         (define-map kv-store { foo: int } { bar: int })
->>>>>>> bc6bc793
     "#;
 
     run_scoped_parsing_helper(contract).unwrap();
@@ -242,11 +237,7 @@
     let contract = r#"
         (define-private (foo (x int)) (begin (bar 1) 1))
         (define-private (bar (x int)) (map-insert kv-store { foo: 1 } { bar: 3 })) 
-<<<<<<< HEAD
-        (define-map kv-store ((foo int)) ((bar int)))
-=======
-        (define-map kv-store { foo: int } { bar: int })
->>>>>>> bc6bc793
+        (define-map kv-store { foo: int } { bar: int })
     "#;
 
     run_scoped_parsing_helper(contract).unwrap();
