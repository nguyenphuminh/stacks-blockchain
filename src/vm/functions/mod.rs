// Copyright (C) 2013-2020 Blockstack PBC, a public benefit corporation
// Copyright (C) 2020 Stacks Open Internet Foundation
//
// This program is free software: you can redistribute it and/or modify
// it under the terms of the GNU General Public License as published by
// the Free Software Foundation, either version 3 of the License, or
// (at your option) any later version.
//
// This program is distributed in the hope that it will be useful,
// but WITHOUT ANY WARRANTY; without even the implied warranty of
// MERCHANTABILITY or FITNESS FOR A PARTICULAR PURPOSE.  See the
// GNU General Public License for more details.
//
// You should have received a copy of the GNU General Public License
// along with this program.  If not, see <http://www.gnu.org/licenses/>.

use address::AddressHashMode;
use util::hash;
use vm::callables::{CallableType, NativeHandle};
use vm::costs::cost_functions::ClarityCostFunction;
use vm::costs::{
    constants as cost_constants, cost_functions, runtime_cost, CostTracker, MemoryConsumer,
};
use vm::errors::{
    check_argument_count, check_arguments_at_least, CheckErrors, Error,
    InterpreterResult as Result, RuntimeErrorType, ShortReturnType,
};
pub use vm::functions::assets::stx_transfer_consolidated;
pub use vm::functions::special::handle_contract_call_special_cases;
use vm::is_reserved;
use vm::representations::SymbolicExpressionType::{Atom, List};
use vm::representations::{ClarityName, SymbolicExpression, SymbolicExpressionType};
use vm::types::{
    BuffData, CharType, PrincipalData, ResponseData, SequenceData, TypeSignature, Value, BUFF_32,
    BUFF_33, BUFF_65,
};
use vm::{eval, Environment, LocalContext};

use crate::types::chainstate::StacksAddress;

use vm::ClarityVersion;

mod arithmetic;
mod assets;
mod boolean;
mod conversions;
mod crypto;
mod database;
pub mod define;
mod options;
mod principals;
mod sequences;
mod special;
pub mod tuples;

define_versioned_named_enum!(NativeFunctions(ClarityVersion) {
    Add("+", ClarityVersion::Clarity1),
    Subtract("-", ClarityVersion::Clarity1),
    Multiply("*", ClarityVersion::Clarity1),
    Divide("/", ClarityVersion::Clarity1),
    CmpGeq(">=", ClarityVersion::Clarity1),
    CmpLeq("<=", ClarityVersion::Clarity1),
    CmpLess("<", ClarityVersion::Clarity1),
    CmpGreater(">", ClarityVersion::Clarity1),
    ToInt("to-int", ClarityVersion::Clarity1),
    ToUInt("to-uint", ClarityVersion::Clarity1),
    Modulo("mod", ClarityVersion::Clarity1),
    Power("pow", ClarityVersion::Clarity1),
    Sqrti("sqrti", ClarityVersion::Clarity1),
    Log2("log2", ClarityVersion::Clarity1),
    BitwiseXOR("xor", ClarityVersion::Clarity1),
    And("and", ClarityVersion::Clarity1),
    Or("or", ClarityVersion::Clarity1),
    Not("not", ClarityVersion::Clarity1),
    Equals("is-eq", ClarityVersion::Clarity1),
    If("if", ClarityVersion::Clarity1),
    Let("let", ClarityVersion::Clarity1),
    Map("map", ClarityVersion::Clarity1),
    Fold("fold", ClarityVersion::Clarity1),
    Append("append", ClarityVersion::Clarity1),
    Concat("concat", ClarityVersion::Clarity1),
    AsMaxLen("as-max-len?", ClarityVersion::Clarity1),
    Len("len", ClarityVersion::Clarity1),
    ElementAt("element-at", ClarityVersion::Clarity1),
    IndexOf("index-of", ClarityVersion::Clarity1),
    BuffToIntLe("buff-to-int-le", ClarityVersion::Clarity2),
    BuffToUIntLe("buff-to-uint-le", ClarityVersion::Clarity2),
    BuffToIntBe("buff-to-int-be", ClarityVersion::Clarity2),
    BuffToUIntBe("buff-to-uint-be", ClarityVersion::Clarity2),
<<<<<<< HEAD
    IsStandard("is-standard", ClarityVersion::Clarity2),
    ParsePrincipal("parse-principal", ClarityVersion::Clarity2),
    AssemblePrincipal("assemble-principal", ClarityVersion::Clarity2),
=======
    StringToInt("string-to-int", ClarityVersion::Clarity2),
    StringToUInt("string-to-uint", ClarityVersion::Clarity2),
    IntToAscii("int-to-ascii", ClarityVersion::Clarity2),
    IntToUtf8("int-to-utf8", ClarityVersion::Clarity2),
>>>>>>> 2fa9124e
    ListCons("list", ClarityVersion::Clarity1),
    FetchVar("var-get", ClarityVersion::Clarity1),
    SetVar("var-set", ClarityVersion::Clarity1),
    FetchEntry("map-get?", ClarityVersion::Clarity1),
    SetEntry("map-set", ClarityVersion::Clarity1),
    InsertEntry("map-insert", ClarityVersion::Clarity1),
    DeleteEntry("map-delete", ClarityVersion::Clarity1),
    TupleCons("tuple", ClarityVersion::Clarity1),
    TupleGet("get", ClarityVersion::Clarity1),
    TupleMerge("merge", ClarityVersion::Clarity1),
    Begin("begin", ClarityVersion::Clarity1),
    Hash160("hash160", ClarityVersion::Clarity1),
    Sha256("sha256", ClarityVersion::Clarity1),
    Sha512("sha512", ClarityVersion::Clarity1),
    Sha512Trunc256("sha512/256", ClarityVersion::Clarity1),
    Keccak256("keccak256", ClarityVersion::Clarity1),
    Secp256k1Recover("secp256k1-recover?", ClarityVersion::Clarity1),
    Secp256k1Verify("secp256k1-verify", ClarityVersion::Clarity1),
    Print("print", ClarityVersion::Clarity1),
    ContractCall("contract-call?", ClarityVersion::Clarity1),
    AsContract("as-contract", ClarityVersion::Clarity1),
    ContractOf("contract-of", ClarityVersion::Clarity1),
    PrincipalOf("principal-of?", ClarityVersion::Clarity1),
    AtBlock("at-block", ClarityVersion::Clarity1),
    GetBlockInfo("get-block-info?", ClarityVersion::Clarity1),
    ConsError("err", ClarityVersion::Clarity1),
    ConsOkay("ok", ClarityVersion::Clarity1),
    ConsSome("some", ClarityVersion::Clarity1),
    DefaultTo("default-to", ClarityVersion::Clarity1),
    Asserts("asserts!", ClarityVersion::Clarity1),
    UnwrapRet("unwrap!", ClarityVersion::Clarity1),
    UnwrapErrRet("unwrap-err!", ClarityVersion::Clarity1),
    Unwrap("unwrap-panic", ClarityVersion::Clarity1),
    UnwrapErr("unwrap-err-panic", ClarityVersion::Clarity1),
    Match("match", ClarityVersion::Clarity1),
    TryRet("try!", ClarityVersion::Clarity1),
    IsOkay("is-ok", ClarityVersion::Clarity1),
    IsNone("is-none", ClarityVersion::Clarity1),
    IsErr("is-err", ClarityVersion::Clarity1),
    IsSome("is-some", ClarityVersion::Clarity1),
    Filter("filter", ClarityVersion::Clarity1),
    GetTokenBalance("ft-get-balance", ClarityVersion::Clarity1),
    GetAssetOwner("nft-get-owner?", ClarityVersion::Clarity1),
    TransferToken("ft-transfer?", ClarityVersion::Clarity1),
    TransferAsset("nft-transfer?", ClarityVersion::Clarity1),
    MintAsset("nft-mint?", ClarityVersion::Clarity1),
    MintToken("ft-mint?", ClarityVersion::Clarity1),
    GetTokenSupply("ft-get-supply", ClarityVersion::Clarity1),
    BurnToken("ft-burn?", ClarityVersion::Clarity1),
    BurnAsset("nft-burn?", ClarityVersion::Clarity1),
    GetStxBalance("stx-get-balance", ClarityVersion::Clarity1),
    StxTransfer("stx-transfer?", ClarityVersion::Clarity1),
    StxBurn("stx-burn?", ClarityVersion::Clarity1),
    StxGetAccount("stx-account", ClarityVersion::Clarity2),
});

impl NativeFunctions {
    pub fn lookup_by_name_at_version(
        name: &str,
        version: &ClarityVersion,
    ) -> Option<NativeFunctions> {
        NativeFunctions::lookup_by_name(name).and_then(|native_function| {
            if &native_function.get_version() <= version {
                Some(native_function)
            } else {
                None
            }
        })
    }
}

///
/// Returns a callable for the given native function if it exists in the provided
///   ClarityVersion
///
pub fn lookup_reserved_functions(name: &str, version: &ClarityVersion) -> Option<CallableType> {
    use vm::callables::CallableType::{NativeFunction, SpecialFunction};
    use vm::functions::NativeFunctions::*;
    if let Some(native_function) = NativeFunctions::lookup_by_name_at_version(name, version) {
        let callable = match native_function {
            Add => NativeFunction(
                "native_add",
                NativeHandle::MoreArg(&arithmetic::native_add),
                ClarityCostFunction::Add,
            ),
            Subtract => NativeFunction(
                "native_sub",
                NativeHandle::MoreArg(&arithmetic::native_sub),
                ClarityCostFunction::Sub,
            ),
            Multiply => NativeFunction(
                "native_mul",
                NativeHandle::MoreArg(&arithmetic::native_mul),
                ClarityCostFunction::Mul,
            ),
            Divide => NativeFunction(
                "native_div",
                NativeHandle::MoreArg(&arithmetic::native_div),
                ClarityCostFunction::Div,
            ),
            CmpGeq => NativeFunction(
                "native_geq",
                NativeHandle::DoubleArg(&arithmetic::native_geq),
                ClarityCostFunction::Geq,
            ),
            CmpLeq => NativeFunction(
                "native_leq",
                NativeHandle::DoubleArg(&arithmetic::native_leq),
                ClarityCostFunction::Leq,
            ),
            CmpLess => NativeFunction(
                "native_le",
                NativeHandle::DoubleArg(&arithmetic::native_le),
                ClarityCostFunction::Le,
            ),
            CmpGreater => NativeFunction(
                "native_ge",
                NativeHandle::DoubleArg(&arithmetic::native_ge),
                ClarityCostFunction::Ge,
            ),
            ToUInt => NativeFunction(
                "native_to_uint",
                NativeHandle::SingleArg(&arithmetic::native_to_uint),
                ClarityCostFunction::IntCast,
            ),
            ToInt => NativeFunction(
                "native_to_int",
                NativeHandle::SingleArg(&arithmetic::native_to_int),
                ClarityCostFunction::IntCast,
            ),
            Modulo => NativeFunction(
                "native_mod",
                NativeHandle::DoubleArg(&arithmetic::native_mod),
                ClarityCostFunction::Mod,
            ),
            Power => NativeFunction(
                "native_pow",
                NativeHandle::DoubleArg(&arithmetic::native_pow),
                ClarityCostFunction::Pow,
            ),
            Sqrti => NativeFunction(
                "native_sqrti",
                NativeHandle::SingleArg(&arithmetic::native_sqrti),
                ClarityCostFunction::Sqrti,
            ),
            Log2 => NativeFunction(
                "native_log2",
                NativeHandle::SingleArg(&arithmetic::native_log2),
                ClarityCostFunction::Log2,
            ),
            BitwiseXOR => NativeFunction(
                "native_xor",
                NativeHandle::DoubleArg(&arithmetic::native_xor),
                ClarityCostFunction::Xor,
            ),
            And => SpecialFunction("special_and", &boolean::special_and),
            Or => SpecialFunction("special_or", &boolean::special_or),
            Not => NativeFunction(
                "native_not",
                NativeHandle::SingleArg(&boolean::native_not),
                ClarityCostFunction::Not,
            ),
            Equals => NativeFunction(
                "native_eq",
                NativeHandle::MoreArg(&native_eq),
                ClarityCostFunction::Eq,
            ),
            If => SpecialFunction("special_if", &special_if),
            Let => SpecialFunction("special_let", &special_let),
            FetchVar => SpecialFunction("special_var-get", &database::special_fetch_variable),
            SetVar => SpecialFunction("special_set-var", &database::special_set_variable),
            Map => SpecialFunction("special_map", &sequences::special_map),
            Filter => SpecialFunction("special_filter", &sequences::special_filter),
            BuffToIntLe => NativeFunction(
                "native_buff_to_int_le",
                NativeHandle::SingleArg(&conversions::native_buff_to_int_le),
                ClarityCostFunction::Unimplemented,
            ),
            BuffToUIntLe => NativeFunction(
                "native_buff_to_uint_le",
                NativeHandle::SingleArg(&conversions::native_buff_to_uint_le),
                ClarityCostFunction::Unimplemented,
            ),
            BuffToIntBe => NativeFunction(
                "native_buff_to_int_be",
                NativeHandle::SingleArg(&conversions::native_buff_to_int_be),
                ClarityCostFunction::Unimplemented,
            ),
            BuffToUIntBe => NativeFunction(
                "native_buff_to_uint_be",
                NativeHandle::SingleArg(&conversions::native_buff_to_uint_be),
                ClarityCostFunction::Unimplemented,
            ),
            StringToInt => NativeFunction(
                "native_string_to_int",
                NativeHandle::SingleArg(&conversions::native_string_to_int),
                // TODO: Create a dedicated cost function for this case.
                ClarityCostFunction::Mul,
            ),
            StringToUInt => NativeFunction(
                "native_string_to_uint",
                NativeHandle::SingleArg(&conversions::native_string_to_uint),
                // TODO: Create a dedicated cost function for this case.
                ClarityCostFunction::Mul,
            ),
            IntToAscii => NativeFunction(
                "native_int_to_ascii",
                NativeHandle::SingleArg(&conversions::native_int_to_ascii),
                // TODO: Create a dedicated cost function for this case.
                ClarityCostFunction::Mul,
            ),
            IntToUtf8 => NativeFunction(
                "native_int_to_utf8",
                NativeHandle::SingleArg(&conversions::native_int_to_utf8),
                // TODO: Create a dedicated cost function for this case.
                ClarityCostFunction::Mul,
            ),
            StringToInt => NativeFunction(
                "native_string_to_int",
                NativeHandle::SingleArg(&conversions::native_string_to_int),
                // TODO: Create a dedicated cost function for this case.
                ClarityCostFunction::Mul,
            ),
            StringToUInt => NativeFunction(
                "native_string_to_uint",
                NativeHandle::SingleArg(&conversions::native_string_to_uint),
                // TODO: Create a dedicated cost function for this case.
                ClarityCostFunction::Mul,
            ),
            IntToAscii => NativeFunction(
                "native_int_to_ascii",
                NativeHandle::SingleArg(&conversions::native_int_to_ascii),
                // TODO: Create a dedicated cost function for this case.
                ClarityCostFunction::Mul,
            ),
            IntToUtf8 => NativeFunction(
                "native_int_to_utf8",
                NativeHandle::SingleArg(&conversions::native_int_to_utf8),
                // TODO: Create a dedicated cost function for this case.
                ClarityCostFunction::Mul,
            ),
            IsStandard => SpecialFunction("special_is_standard", &principals::special_is_standard),
            ParsePrincipal => SpecialFunction(
                "special_parse_principal",
                &principals::special_parse_principal,
            ),
            AssemblePrincipal => NativeFunction(
                "special_assemble_principal",
                NativeHandle::DoubleArg(&principals::special_assemble_principal),
                ClarityCostFunction::Mul,
            ),
            Fold => SpecialFunction("special_fold", &sequences::special_fold),
            Concat => SpecialFunction("special_concat", &sequences::special_concat),
            AsMaxLen => SpecialFunction("special_as_max_len", &sequences::special_as_max_len),
            Append => SpecialFunction("special_append", &sequences::special_append),
            Len => NativeFunction(
                "native_len",
                NativeHandle::SingleArg(&sequences::native_len),
                ClarityCostFunction::Len,
            ),
            ElementAt => NativeFunction(
                "native_element_at",
                NativeHandle::DoubleArg(&sequences::native_element_at),
                ClarityCostFunction::ElementAt,
            ),
            IndexOf => NativeFunction(
                "native_index_of",
                NativeHandle::DoubleArg(&sequences::native_index_of),
                ClarityCostFunction::IndexOf,
            ),
            ListCons => SpecialFunction("special_list_cons", &sequences::list_cons),
            FetchEntry => SpecialFunction("special_map-get?", &database::special_fetch_entry),
            SetEntry => SpecialFunction("special_set-entry", &database::special_set_entry),
            InsertEntry => SpecialFunction("special_insert-entry", &database::special_insert_entry),
            DeleteEntry => SpecialFunction("special_delete-entry", &database::special_delete_entry),
            TupleCons => SpecialFunction("special_tuple", &tuples::tuple_cons),
            TupleGet => SpecialFunction("special_get-tuple", &tuples::tuple_get),
            TupleMerge => NativeFunction(
                "native_merge-tuple",
                NativeHandle::DoubleArg(&tuples::tuple_merge),
                ClarityCostFunction::TupleMerge,
            ),
            Begin => NativeFunction(
                "native_begin",
                NativeHandle::MoreArg(&native_begin),
                ClarityCostFunction::Begin,
            ),
            Hash160 => NativeFunction(
                "native_hash160",
                NativeHandle::SingleArg(&crypto::native_hash160),
                ClarityCostFunction::Hash160,
            ),
            Sha256 => NativeFunction(
                "native_sha256",
                NativeHandle::SingleArg(&crypto::native_sha256),
                ClarityCostFunction::Sha256,
            ),
            Sha512 => NativeFunction(
                "native_sha512",
                NativeHandle::SingleArg(&crypto::native_sha512),
                ClarityCostFunction::Sha512,
            ),
            Sha512Trunc256 => NativeFunction(
                "native_sha512trunc256",
                NativeHandle::SingleArg(&crypto::native_sha512trunc256),
                ClarityCostFunction::Sha512t256,
            ),
            Keccak256 => NativeFunction(
                "native_keccak256",
                NativeHandle::SingleArg(&crypto::native_keccak256),
                ClarityCostFunction::Keccak256,
            ),
            Secp256k1Recover => SpecialFunction(
                "native_secp256k1-recover",
                &crypto::special_secp256k1_recover,
            ),
            Secp256k1Verify => {
                SpecialFunction("native_secp256k1-verify", &crypto::special_secp256k1_verify)
            }
            Print => SpecialFunction("special_print", &special_print),
            ContractCall => {
                SpecialFunction("special_contract-call", &database::special_contract_call)
            }
            AsContract => SpecialFunction("special_as-contract", &special_as_contract),
            ContractOf => SpecialFunction("special_contract-of", &special_contract_of),
            PrincipalOf => SpecialFunction("special_principal-of", &crypto::special_principal_of),
            GetBlockInfo => {
                SpecialFunction("special_get_block_info", &database::special_get_block_info)
            }
            ConsSome => NativeFunction(
                "native_some",
                NativeHandle::SingleArg(&options::native_some),
                ClarityCostFunction::SomeCons,
            ),
            ConsOkay => NativeFunction(
                "native_okay",
                NativeHandle::SingleArg(&options::native_okay),
                ClarityCostFunction::OkCons,
            ),
            ConsError => NativeFunction(
                "native_error",
                NativeHandle::SingleArg(&options::native_error),
                ClarityCostFunction::ErrCons,
            ),
            DefaultTo => NativeFunction(
                "native_default_to",
                NativeHandle::DoubleArg(&options::native_default_to),
                ClarityCostFunction::DefaultTo,
            ),
            Asserts => SpecialFunction("special_asserts", &special_asserts),
            UnwrapRet => NativeFunction(
                "native_unwrap_ret",
                NativeHandle::DoubleArg(&options::native_unwrap_or_ret),
                ClarityCostFunction::UnwrapRet,
            ),
            UnwrapErrRet => NativeFunction(
                "native_unwrap_err_ret",
                NativeHandle::DoubleArg(&options::native_unwrap_err_or_ret),
                ClarityCostFunction::UnwrapErrOrRet,
            ),
            IsOkay => NativeFunction(
                "native_is_okay",
                NativeHandle::SingleArg(&options::native_is_okay),
                ClarityCostFunction::IsOkay,
            ),
            IsNone => NativeFunction(
                "native_is_none",
                NativeHandle::SingleArg(&options::native_is_none),
                ClarityCostFunction::IsNone,
            ),
            IsErr => NativeFunction(
                "native_is_err",
                NativeHandle::SingleArg(&options::native_is_err),
                ClarityCostFunction::IsErr,
            ),
            IsSome => NativeFunction(
                "native_is_some",
                NativeHandle::SingleArg(&options::native_is_some),
                ClarityCostFunction::IsSome,
            ),
            Unwrap => NativeFunction(
                "native_unwrap",
                NativeHandle::SingleArg(&options::native_unwrap),
                ClarityCostFunction::Unwrap,
            ),
            UnwrapErr => NativeFunction(
                "native_unwrap_err",
                NativeHandle::SingleArg(&options::native_unwrap_err),
                ClarityCostFunction::UnwrapErr,
            ),
            Match => SpecialFunction("special_match", &options::special_match),
            TryRet => NativeFunction(
                "native_try_ret",
                NativeHandle::SingleArg(&options::native_try_ret),
                ClarityCostFunction::TryRet,
            ),
            MintAsset => SpecialFunction("special_mint_asset", &assets::special_mint_asset),
            MintToken => SpecialFunction("special_mint_token", &assets::special_mint_token),
            TransferAsset => {
                SpecialFunction("special_transfer_asset", &assets::special_transfer_asset)
            }
            TransferToken => {
                SpecialFunction("special_transfer_token", &assets::special_transfer_token)
            }
            GetTokenBalance => SpecialFunction("special_get_balance", &assets::special_get_balance),
            GetAssetOwner => SpecialFunction("special_get_owner", &assets::special_get_owner),
            BurnAsset => SpecialFunction("special_burn_asset", &assets::special_burn_asset),
            BurnToken => SpecialFunction("special_burn_token", &assets::special_burn_token),
            GetTokenSupply => SpecialFunction(
                "special_get_token_supply",
                &assets::special_get_token_supply,
            ),
            AtBlock => SpecialFunction("special_at_block", &database::special_at_block),
            GetStxBalance => SpecialFunction("special_stx_balance", &assets::special_stx_balance),
            StxTransfer => SpecialFunction("special_stx_transfer", &assets::special_stx_transfer),
            StxBurn => SpecialFunction("special_stx_burn", &assets::special_stx_burn),
            StxGetAccount => SpecialFunction("stx_get_account", &assets::special_stx_account),
        };
        Some(callable)
    } else {
        None
    }
}

fn native_eq(args: Vec<Value>) -> Result<Value> {
    // TODO: this currently uses the derived equality checks of Value,
    //   however, that's probably not how we want to implement equality
    //   checks on the ::ListTypes

    if args.len() < 2 {
        Ok(Value::Bool(true))
    } else {
        let first = &args[0];
        // check types:
        let mut arg_type = TypeSignature::type_of(first);
        for x in args.iter() {
            arg_type = TypeSignature::least_supertype(&TypeSignature::type_of(x), &arg_type)?;
            if x != first {
                return Ok(Value::Bool(false));
            }
        }
        Ok(Value::Bool(true))
    }
}

fn native_begin(mut args: Vec<Value>) -> Result<Value> {
    match args.pop() {
        Some(v) => Ok(v),
        None => Err(CheckErrors::RequiresAtLeastArguments(1, 0).into()),
    }
}

fn special_print(
    args: &[SymbolicExpression],
    env: &mut Environment,
    context: &LocalContext,
) -> Result<Value> {
    let input = eval(&args[0], env, context)?;

    runtime_cost(ClarityCostFunction::Print, env, input.size())?;

    if cfg!(feature = "developer-mode") {
        info!("{}", &input);
    }

    env.register_print_event(input.clone())?;
    Ok(input)
}

fn special_if(
    args: &[SymbolicExpression],
    env: &mut Environment,
    context: &LocalContext,
) -> Result<Value> {
    check_argument_count(3, args)?;

    runtime_cost(ClarityCostFunction::If, env, 0)?;
    // handle the conditional clause.
    let conditional = eval(&args[0], env, context)?;
    match conditional {
        Value::Bool(result) => {
            if result {
                eval(&args[1], env, context)
            } else {
                eval(&args[2], env, context)
            }
        }
        _ => Err(CheckErrors::TypeValueError(TypeSignature::BoolType, conditional).into()),
    }
}

fn special_asserts(
    args: &[SymbolicExpression],
    env: &mut Environment,
    context: &LocalContext,
) -> Result<Value> {
    check_argument_count(2, args)?;

    runtime_cost(ClarityCostFunction::Asserts, env, 0)?;
    // handle the conditional clause.
    let conditional = eval(&args[0], env, context)?;

    match conditional {
        Value::Bool(result) => {
            if result {
                Ok(conditional)
            } else {
                let thrown = eval(&args[1], env, context)?;
                Err(ShortReturnType::AssertionFailed(thrown).into())
            }
        }
        _ => Err(CheckErrors::TypeValueError(TypeSignature::BoolType, conditional).into()),
    }
}

pub fn handle_binding_list<F, E>(
    bindings: &[SymbolicExpression],
    mut handler: F,
) -> std::result::Result<(), E>
where
    F: FnMut(&ClarityName, &SymbolicExpression) -> std::result::Result<(), E>,
    E: From<CheckErrors>,
{
    for binding in bindings.iter() {
        let binding_expression = binding.match_list().ok_or(CheckErrors::BadSyntaxBinding)?;
        if binding_expression.len() != 2 {
            return Err(CheckErrors::BadSyntaxBinding.into());
        }
        let var_name = binding_expression[0]
            .match_atom()
            .ok_or(CheckErrors::BadSyntaxBinding)?;
        let var_sexp = &binding_expression[1];

        handler(var_name, var_sexp)?;
    }
    Ok(())
}

pub fn parse_eval_bindings(
    bindings: &[SymbolicExpression],
    env: &mut Environment,
    context: &LocalContext,
) -> Result<Vec<(ClarityName, Value)>> {
    let mut result = Vec::new();
    handle_binding_list(bindings, |var_name, var_sexp| {
        eval(var_sexp, env, context).and_then(|value| {
            result.push((var_name.clone(), value));
            Ok(())
        })
    })?;

    Ok(result)
}

fn special_let(
    args: &[SymbolicExpression],
    env: &mut Environment,
    context: &LocalContext,
) -> Result<Value> {
    // (let ((x 1) (y 2)) (+ x y)) -> 3
    // arg0 => binding list
    // arg1..n => body
    check_arguments_at_least(2, args)?;

    // parse and eval the bindings.
    let bindings = args[0].match_list().ok_or(CheckErrors::BadLetSyntax)?;

    runtime_cost(ClarityCostFunction::Let, env, bindings.len())?;

    // create a new context.
    let mut inner_context = context.extend()?;

    let mut memory_use = 0;

    finally_drop_memory!( env, memory_use; {
        handle_binding_list::<_, Error>(bindings, |binding_name, var_sexp| {
            if is_reserved(binding_name, env.contract_context.get_clarity_version()) ||
                env.contract_context.lookup_function(binding_name).is_some() ||
                inner_context.lookup_variable(binding_name).is_some() {
                    return Err(CheckErrors::NameAlreadyUsed(binding_name.clone().into()).into())
                }

            let binding_value = eval(var_sexp, env, &inner_context)?;

            let bind_mem_use = binding_value.get_memory_use();
            env.add_memory(bind_mem_use)?;
            memory_use += bind_mem_use; // no check needed, b/c it's done in add_memory.
            inner_context.variables.insert(binding_name.clone(), binding_value);
            Ok(())
        })?;

        // evaluate the let-bodies
        let mut last_result = None;
        for body in args[1..].iter() {
            let body_result = eval(&body, env, &inner_context)?;
            last_result.replace(body_result);
        }
        // last_result should always be Some(...), because of the arg len check above.
        Ok(last_result.unwrap())
    })
}

fn special_as_contract(
    args: &[SymbolicExpression],
    env: &mut Environment,
    context: &LocalContext,
) -> Result<Value> {
    // (as-contract (..))
    // arg0 => body
    check_argument_count(1, args)?;

    // nest an environment.
    env.add_memory(cost_constants::AS_CONTRACT_MEMORY)?;

    let contract_principal = env.contract_context.contract_identifier.clone().into();
    let mut nested_env = env.nest_as_principal(contract_principal);

    let result = eval(&args[0], &mut nested_env, context);

    env.drop_memory(cost_constants::AS_CONTRACT_MEMORY);

    result
}

fn special_contract_of(
    args: &[SymbolicExpression],
    env: &mut Environment,
    context: &LocalContext,
) -> Result<Value> {
    // (contract-of (..))
    // arg0 => trait
    check_argument_count(1, args)?;

    runtime_cost(ClarityCostFunction::ContractOf, env, 0)?;

    let contract_ref = match &args[0].expr {
        SymbolicExpressionType::Atom(contract_ref) => contract_ref,
        _ => return Err(CheckErrors::ContractOfExpectsTrait.into()),
    };

    let contract_identifier = match context.lookup_callable_contract(contract_ref) {
        Some((ref contract_identifier, _trait_identifier)) => {
            env.global_context
                .database
                .get_contract(contract_identifier)
                .map_err(|_e| CheckErrors::NoSuchContract(contract_identifier.to_string()))?;

            contract_identifier
        }
        _ => return Err(CheckErrors::ContractOfExpectsTrait.into()),
    };

    let contract_principal = Value::Principal(PrincipalData::Contract(contract_identifier.clone()));
    Ok(contract_principal)
}<|MERGE_RESOLUTION|>--- conflicted
+++ resolved
@@ -87,16 +87,13 @@
     BuffToUIntLe("buff-to-uint-le", ClarityVersion::Clarity2),
     BuffToIntBe("buff-to-int-be", ClarityVersion::Clarity2),
     BuffToUIntBe("buff-to-uint-be", ClarityVersion::Clarity2),
-<<<<<<< HEAD
     IsStandard("is-standard", ClarityVersion::Clarity2),
     ParsePrincipal("parse-principal", ClarityVersion::Clarity2),
     AssemblePrincipal("assemble-principal", ClarityVersion::Clarity2),
-=======
     StringToInt("string-to-int", ClarityVersion::Clarity2),
     StringToUInt("string-to-uint", ClarityVersion::Clarity2),
     IntToAscii("int-to-ascii", ClarityVersion::Clarity2),
     IntToUtf8("int-to-utf8", ClarityVersion::Clarity2),
->>>>>>> 2fa9124e
     ListCons("list", ClarityVersion::Clarity1),
     FetchVar("var-get", ClarityVersion::Clarity1),
     SetVar("var-set", ClarityVersion::Clarity1),
