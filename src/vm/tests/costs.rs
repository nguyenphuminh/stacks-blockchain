--- conflicted
+++ resolved
@@ -14,11 +14,7 @@
 // You should have received a copy of the GNU General Public License
 // along with this program.  If not, see <http://www.gnu.org/licenses/>.
 
-<<<<<<< HEAD
-=======
 use crate::core::StacksEpochId;
-use crate::types::chainstate::BlockHeaderHash;
->>>>>>> ac6575c4
 use crate::types::chainstate::StacksBlockHeader;
 use crate::types::chainstate::StacksBlockId;
 use crate::types::proof::ClarityMarfTrieId;
@@ -857,29 +853,6 @@
             .initialize_contract(self_contract_id.clone(), &contract_self)
             .unwrap();
 
-<<<<<<< HEAD
-    let mut owned_env = OwnedEnvironment::new_max_limit(
-        store.as_clarity_db(&NULL_HEADER_DB, &NULL_BURN_STATE_DB_2_1),
-    );
-
-    owned_env
-        .execute_in_env::<_, _, ::vm::errors::Error>(p1_principal.clone().into(), None, |env| {
-            env.global_context
-                .database
-                .set_clarity_epoch_version(crate::core::StacksEpochId::Epoch21);
-            Ok(())
-        })
-        .unwrap();
-
-    owned_env
-        .initialize_contract(trait_contract_id.clone(), contract_trait, None)
-        .unwrap();
-    owned_env
-        .initialize_contract(other_contract_id.clone(), contract_other, None)
-        .unwrap();
-    owned_env
-        .initialize_contract(self_contract_id.clone(), &contract_self, None)
-=======
         let target_contract = Value::from(PrincipalData::Contract(other_contract_id.clone()));
 
         eprintln!("{}", &contract_self);
@@ -890,7 +863,6 @@
             "execute",
             &symbols_from_values(vec![target_contract]),
         )
->>>>>>> ac6575c4
         .unwrap();
 
         let (_db, tracker) = owned_env.destruct().unwrap();
