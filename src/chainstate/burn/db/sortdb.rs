/*
 copyright: (c) 2013-2018 by Blockstack PBC, a public benefit corporation.

 This file is part of Blockstack.

 Blockstack is free software. You may redistribute or modify
 it under the terms of the GNU General Public License as published by
 the Free Software Foundation, either version 3 of the License or
 (at your option) any later version.

 Blockstack is distributed in the hope that it will be useful,
 but WITHOUT ANY WARRANTY, including without the implied warranty of
 MERCHANTABILITY or FITNESS FOR A PARTICULAR PURPOSE. See the
 GNU General Public License for more details.

 You should have received a copy of the GNU General Public License
 along with Blockstack. If not, see <http://www.gnu.org/licenses/>.
*/

use rusqlite::{Connection, OpenFlags, NO_PARAMS, OptionalExtension};
use rusqlite::types::ToSql;
use rusqlite::Row;
use rusqlite::Transaction;
use rusqlite::TransactionBehavior;

use rand;
use rand::RngCore;

use std::{str::FromStr, fmt, fs, cmp};
use std::io::{ Write, ErrorKind };
use std::convert::From;
use std::ops::Deref;
use std::ops::DerefMut;

use util::db::{FromRow, FromColumn, u64_to_sql, query_rows, query_row, query_row_columns, query_count, IndexDBTx,
               IndexDBConn, db_mkdirs, query_row_panic};
use util::db::Error as db_error;
use util::db::tx_begin_immediate;
use util::get_epoch_time_secs;

use chainstate::ChainstateDB;

use chainstate::burn::Opcodes;
use chainstate::burn::{ConsensusHash, VRFSeed, BlockHeaderHash, OpsHash, BlockSnapshot, SortitionHash};

use core::CHAINSTATE_VERSION;
use chainstate::coordinator::{
    Error as CoordinatorError,
    RewardCycleInfo
};

use chainstate::burn::operations::{
    LeaderBlockCommitOp,
    LeaderKeyRegisterOp,
    UserBurnSupportOp,
    BlockstackOperation,
    BlockstackOperationType
};

use burnchains::{Txid, BurnchainHeaderHash, PublicKey, Address};

use burnchains::{
    Burnchain,
    BurnchainView,
    PoxConstants,
    BurnchainSigner,
    BurnchainRecipient,
    BurnchainTransaction,
    BurnchainBlockHeader,
    BurnchainStateTransition,
    BurnchainStateTransitionOps,
    Error as BurnchainError
};

use chainstate::stacks::StacksAddress;
use chainstate::stacks::StacksPublicKey;
use chainstate::stacks::*;
use chainstate::stacks::index::storage::TrieFileStorage;
use chainstate::stacks::index::marf::MarfConnection;
use chainstate::stacks::index::marf::MARF;
use chainstate::stacks::index::{
    TrieHash, MarfTrieId, MARFValue,
    Error as MARFError
};
use chainstate::stacks::db::{
    StacksChainState,
    StacksHeaderInfo
};

use address::AddressHashMode;

use util::log;
use net::{ Error as NetError };
use util::vrf::*;
use util::secp256k1::MessageSignature;
use util::hash::{to_hex, hex_bytes, Hash160, Sha512Trunc256Sum};
use sha2::{Sha512Trunc256, Digest};

use util::strings::StacksString;
use util::db::tx_busy_handler;

use net::neighbors::MAX_NEIGHBOR_BLOCK_DELAY;

use std::collections::HashMap;

use core::FIRST_STACKS_BLOCK_HASH;
use core::FIRST_BURNCHAIN_CONSENSUS_HASH;

use vm::types::Value;
use vm::representations::{ContractName, ClarityName};

const BLOCK_HEIGHT_MAX : u64 = ((1 as u64) << 63) - 1; 

pub const REWARD_WINDOW_START : u64 = 144 * 15;
pub const REWARD_WINDOW_END : u64 = 144 * 90 + REWARD_WINDOW_START;

pub type BlockHeaderCache = HashMap<ConsensusHash, (Option<BlockHeaderHash>, ConsensusHash)>;

// for using BurnchainHeaderHash values as block hashes in a MARF
impl From<BurnchainHeaderHash> for BlockHeaderHash {
    fn from(bhh: BurnchainHeaderHash) -> BlockHeaderHash {
        BlockHeaderHash(bhh.0)
    }
}

// for using BurnchainHeaderHash values as block hashes in a MARF
impl From<BlockHeaderHash> for BurnchainHeaderHash {
    fn from(bhh: BlockHeaderHash) -> BurnchainHeaderHash {
        BurnchainHeaderHash(bhh.0)
    }
}

impl FromRow<BlockSnapshot> for BlockSnapshot {
    fn from_row<'a>(row: &'a Row) -> Result<BlockSnapshot, db_error> {
        let block_height = u64::from_column(row, "block_height")?;
        let burn_header_hash = BurnchainHeaderHash::from_column(row, "burn_header_hash")?;
        let burn_header_timestamp = u64::from_column(row, "burn_header_timestamp")?;
        let parent_burn_header_hash = BurnchainHeaderHash::from_column(row, "parent_burn_header_hash")?;
        let consensus_hash = ConsensusHash::from_column(row, "consensus_hash")?;
        let ops_hash = OpsHash::from_column(row, "ops_hash")?;
        let total_burn_str : String = row.get("total_burn");
        let sortition : bool = row.get("sortition");
        let sortition_hash = SortitionHash::from_column(row, "sortition_hash")?;
        let winning_block_txid = Txid::from_column(row, "winning_block_txid")?;
        let winning_stacks_block_hash = BlockHeaderHash::from_column(row, "winning_stacks_block_hash")?;
        let index_root = TrieHash::from_column(row, "index_root")?;
        let num_sortitions = u64::from_column(row, "num_sortitions")?;

        // information we learn about the stacks block this snapshot committedto
        let stacks_block_accepted : bool = row.get("stacks_block_accepted");
        let stacks_block_height = u64::from_column(row, "stacks_block_height")?;
        let arrival_index = u64::from_column(row, "arrival_index")?;

        // information about what we have determined about the stacks chain tip.
        // This is memoized to a given canonical chain tip block.
        let canonical_stacks_tip_height = u64::from_column(row, "canonical_stacks_tip_height")?;
        let canonical_stacks_tip_hash = BlockHeaderHash::from_column(row, "canonical_stacks_tip_hash")?;
        let canonical_stacks_tip_consensus_hash = ConsensusHash::from_column(row, "canonical_stacks_tip_consensus_hash")?;


        // identifiers derived from PoX forking state
        let sortition_id = SortitionId::from_column(row, "sortition_id")?;
        let pox_valid = row.get("pox_valid");

        let total_burn = total_burn_str.parse::<u64>()
            .map_err(|_e| db_error::ParseError)?;

        let snapshot = BlockSnapshot {
            block_height: block_height,
            burn_header_timestamp: burn_header_timestamp,
            burn_header_hash: burn_header_hash,
            parent_burn_header_hash: parent_burn_header_hash,
            consensus_hash: consensus_hash,
            ops_hash: ops_hash,
            total_burn: total_burn,
            sortition: sortition,
            sortition_hash: sortition_hash,
            winning_block_txid: winning_block_txid,
            winning_stacks_block_hash: winning_stacks_block_hash,
            index_root: index_root,
            num_sortitions: num_sortitions,

            stacks_block_accepted: stacks_block_accepted,
            stacks_block_height: stacks_block_height,
            arrival_index: arrival_index,

            canonical_stacks_tip_height: canonical_stacks_tip_height,
            canonical_stacks_tip_hash: canonical_stacks_tip_hash,
            canonical_stacks_tip_consensus_hash: canonical_stacks_tip_consensus_hash,

            sortition_id,
            pox_valid
        };
        Ok(snapshot)
    }
}

impl FromRow<LeaderKeyRegisterOp> for LeaderKeyRegisterOp {
    fn from_row<'a>(row: &'a Row) -> Result<LeaderKeyRegisterOp, db_error> {
        let txid = Txid::from_column(row, "txid")?;
        let vtxindex : u32 = row.get("vtxindex");
        let block_height = u64::from_column(row, "block_height")?;
        let burn_header_hash = BurnchainHeaderHash::from_column(row, "burn_header_hash")?;
        let consensus_hash = ConsensusHash::from_column(row, "consensus_hash")?;
        let public_key = VRFPublicKey::from_column(row, "public_key")?;
        let memo_hex : String = row.get("memo");
        let address = StacksAddress::from_column(row, "address")?;
        
        let memo_bytes = hex_bytes(&memo_hex)
            .map_err(|_e| db_error::ParseError)?;

        let memo = memo_bytes.to_vec();

        let leader_key_row = LeaderKeyRegisterOp {
            txid: txid,
            vtxindex: vtxindex,
            block_height: block_height,
            burn_header_hash: burn_header_hash,

            consensus_hash: consensus_hash,
            public_key: public_key,
            memo: memo, 
            address: address,
        };

        Ok(leader_key_row)
    }
}

impl FromRow<LeaderBlockCommitOp> for LeaderBlockCommitOp {
    fn from_row<'a>(row: &'a Row) -> Result<LeaderBlockCommitOp, db_error> {
        let txid = Txid::from_column(row, "txid")?;
        let vtxindex : u32 = row.get("vtxindex");
        let block_height = u64::from_column(row, "block_height")?;
        let burn_header_hash = BurnchainHeaderHash::from_column(row, "burn_header_hash")?;
        let block_header_hash = BlockHeaderHash::from_column(row, "block_header_hash")?;
        let new_seed = VRFSeed::from_column(row, "new_seed")?;
        let parent_block_ptr : u32 = row.get("parent_block_ptr");
        let parent_vtxindex: u16 = row.get("parent_vtxindex");
        let key_block_ptr : u32 = row.get("key_block_ptr");
        let key_vtxindex : u16 = row.get("key_vtxindex");
        let memo_hex : String = row.get("memo");
        let burn_fee_str : String = row.get("burn_fee");
        let input_json : String = row.get("input");
        
        let memo_bytes = hex_bytes(&memo_hex)
            .map_err(|_e| db_error::ParseError)?;

        let memo = memo_bytes.to_vec();

        let input = serde_json::from_str::<BurnchainSigner>(&input_json)
            .map_err(|e| db_error::SerializationError(e))?;

        let burn_fee = burn_fee_str.parse::<u64>()
            .map_err(|_e| db_error::ParseError)?;

        let block_commit = LeaderBlockCommitOp {
            block_header_hash: block_header_hash,
            new_seed: new_seed,
            parent_block_ptr: parent_block_ptr,
            parent_vtxindex: parent_vtxindex,
            key_block_ptr: key_block_ptr,
            key_vtxindex: key_vtxindex,
            memo: memo,

            burn_fee: burn_fee,
            input: input,

            txid: txid,
            vtxindex: vtxindex,
            block_height: block_height,
            burn_header_hash: burn_header_hash,
        };
        Ok(block_commit)
    }
}

impl FromRow<UserBurnSupportOp> for UserBurnSupportOp {
    fn from_row<'a>(row: &'a Row) -> Result<UserBurnSupportOp, db_error> {
        let txid = Txid::from_column(row, "txid")?;
        let vtxindex : u32 = row.get("vtxindex");
        let block_height = u64::from_column(row, "block_height")?;
        let burn_header_hash = BurnchainHeaderHash::from_column(row, "burn_header_hash")?;

        let address = StacksAddress::from_column(row, "address")?;
        let consensus_hash = ConsensusHash::from_column(row, "consensus_hash")?;
        let public_key = VRFPublicKey::from_column(row, "public_key")?;
        let key_block_ptr: u32 = row.get("key_block_ptr");
        let key_vtxindex : u16 = row.get("key_vtxindex");
        let block_header_hash_160 = Hash160::from_column(row, "block_header_hash_160")?;

        let burn_fee_str : String = row.get("burn_fee");

        let burn_fee = burn_fee_str.parse::<u64>()
            .map_err(|_e| db_error::ParseError)?;

        let user_burn = UserBurnSupportOp {
            address: address,
            consensus_hash: consensus_hash,
            public_key: public_key,
            key_block_ptr: key_block_ptr,
            key_vtxindex: key_vtxindex,
            block_header_hash_160: block_header_hash_160,
            burn_fee: burn_fee,

            txid: txid,
            vtxindex: vtxindex,
            block_height: block_height,
            burn_header_hash: burn_header_hash
        };
        Ok(user_burn)
    }
}

struct AcceptedStacksBlockHeader {
    pub tip_consensus_hash: ConsensusHash,              // PoX tip
    pub consensus_hash: ConsensusHash,                  // stacks block consensus hash
    pub block_hash: BlockHeaderHash,                    // stacks block hash
    pub height: u64                                     // stacks block height
}

impl FromRow<AcceptedStacksBlockHeader> for AcceptedStacksBlockHeader {
    fn from_row<'a>(row: &'a Row) -> Result<AcceptedStacksBlockHeader, db_error> {
        let tip_consensus_hash = ConsensusHash::from_column(row, "tip_consensus_hash")?;
        let consensus_hash = ConsensusHash::from_column(row, "consensus_hash")?;
        let block_hash = BlockHeaderHash::from_column(row, "stacks_block_hash")?;
        let height = u64::from_column(row, "block_height")?;

        Ok(AcceptedStacksBlockHeader {
            tip_consensus_hash,
            consensus_hash,
            block_hash,
            height
        })
    }
}

const BURNDB_SETUP : &'static [&'static str]= &[
    r#"
    PRAGMA foreign_keys = ON;
    "#,
    r#"
    -- sortition snapshots -- snapshot of all transactions processed in a burn block
    -- organizes the set of forks in the burn chain as well.
    CREATE TABLE snapshots(
        block_height INTEGER NOT NULL,
        burn_header_hash TEXT NOT NULL,
        sortition_id TEXT UNIQUE NOT NULL,
        burn_header_timestamp INT NOT NULL,
        parent_burn_header_hash TEXT NOT NULL,
        consensus_hash TEXT UNIQUE NOT NULL,
        ops_hash TEXT NOT NULL,
        total_burn TEXT NOT NULL,
        sortition INTEGER NOT NULL,
        sortition_hash TEXT NOT NULL,
        winning_block_txid TEXT NOT NULL,
        winning_stacks_block_hash TEXT NOT NULL,
        index_root TEXT UNIQUE NOT NULL,

        num_sortitions INTEGER NOT NULL,

        stacks_block_accepted INTEGER NOT NULL,        -- set to 1 if we fetched and processed this Stacks block
        stacks_block_height INTEGER NOT NULL,           -- set to the height of the stacks block, once it's processed
        arrival_index INTEGER NOT NULL,                 -- (global) order in which this Stacks block was processed

        canonical_stacks_tip_height INTEGER NOT NULL,   -- height of highest known Stacks fork in this burn chain fork
        canonical_stacks_tip_hash TEXT NOT NULL,        -- hash of highest known Stacks fork's tip block in this burn chain fork
        canonical_stacks_tip_consensus_hash TEXT NOT NULL,   -- burn hash of highest known Stacks fork's tip block in this burn chain fork

        pox_valid INTEGER NOT NULL,

        PRIMARY KEY(sortition_id)
    );"#,
    r#"
    CREATE UNIQUE INDEX snapshots_block_hashes ON snapshots(block_height,index_root,winning_stacks_block_hash);
    CREATE UNIQUE INDEX snapshots_block_stacks_hashes ON snapshots(num_sortitions,index_root,winning_stacks_block_hash);
    CREATE INDEX block_arrivals ON snapshots(arrival_index,burn_header_hash);
    CREATE INDEX arrival_indexes ON snapshots(arrival_index);
    "#,
    r#"
    CREATE TABLE snapshot_transition_ops(
      sortition_id TEXT PRIMARY KEY,
      accepted_ops TEXT NOT NULL,
      consumed_keys TEXT NOT NULL
    );
    "#,
    r#"
    -- all leader keys registered in the blockchain.
    -- contains pointers to the burn block and fork in which they occur
    CREATE TABLE leader_keys(
        txid TEXT NOT NULL,
        vtxindex INTEGER NOT NULL,
        block_height INTEGER NOT NULL,
        burn_header_hash TEXT NOT NULL,
        sortition_id TEXT NOT NULL,
        
        consensus_hash TEXT NOT NULL,
        public_key TEXT NOT NULL,
        memo TEXT,
        address TEXT NOT NULL,

        PRIMARY KEY(txid,sortition_id),
        FOREIGN KEY(sortition_id) REFERENCES snapshots(sortition_id)
    );"#,
    r#"
    CREATE TABLE block_commits(
        txid TEXT NOT NULL,
        vtxindex INTEGER NOT NULL,
        block_height INTEGER NOT NULL,
        burn_header_hash TEXT NOT NULL,
        sortition_id TEXT NOT NULL,

        block_header_hash TEXT NOT NULL,
        new_seed TEXT NOT NULL,
        parent_block_ptr INTEGER NOT NULL,
        parent_vtxindex INTEGER NOT NULL,
        key_block_ptr INTEGER NOT NULL,
        key_vtxindex INTEGER NOT NULL,
        memo TEXT,
        
        burn_fee TEXT NOT NULL,     -- use text to encode really big numbers
        input TEXT NOT NULL,        -- must match `address` in leader_keys

        PRIMARY KEY(txid,sortition_id),
        FOREIGN KEY(sortition_id) REFERENCES snapshots(sortition_id)
    );"#,
    r#"
    CREATE TABLE user_burn_support(
        txid TEXT NOT NULL,
        vtxindex INTEGER NOT NULL,
        block_height INTEGER NOT NULL,
        burn_header_hash TEXT NOT NULL,
        sortition_id TEXT NOT NULL,

        address TEXT NOT NULL,
        consensus_hash TEXT NOT NULL,
        public_key TEXT NOT NULL,
        key_block_ptr INTEGER NOT NULL,
        key_vtxindex INTEGER NOT NULL,
        block_header_hash_160 TEXT NOT NULL,

        burn_fee TEXT NOT NULL,

        PRIMARY KEY(txid,sortition_id),
        FOREIGN KEY(sortition_id) REFERENCES snapshots(sortition_id)
    );"#,
    r#"
    CREATE TABLE canonical_accepted_stacks_blocks(
        tip_consensus_hash TEXT NOT NULL,
        consensus_hash TEXT NOT NULL,
        stacks_block_hash TEXT NOT NULL,
        block_height INTEGER NOT NULL,
        PRIMARY KEY(consensus_hash, stacks_block_hash)
    );
    CREATE INDEX canonical_stacks_blocks ON canonical_accepted_stacks_blocks(tip_consensus_hash,stacks_block_hash);
    "#,
    r#"
    CREATE TABLE db_config(
        version TEXT NOT NULL
    );
    "#
];

pub struct SortitionDB {
    pub readwrite: bool,
    pub marf: MARF<SortitionId>,
    pub first_block_height: u64,
    pub first_burn_header_hash: BurnchainHeaderHash,
}

#[derive(Clone)]
pub struct SortitionDBTxContext {
    pub first_block_height: u64,
}

#[derive(Clone)]
pub struct SortitionHandleContext {
    pub first_block_height: u64,
    pub chain_tip: SortitionId
}

pub type SortitionDBConn<'a> = IndexDBConn<'a, SortitionDBTxContext, SortitionId>;
pub type SortitionDBTx<'a> = IndexDBTx<'a, SortitionDBTxContext, SortitionId>;

///
/// These structs are used to keep an open "handle" to the
///   sortition db -- this is just the db/marf connection
///   + a chain tip. This mostly just makes the job of callers 
///   much simpler, because they don't have to worry about passing
///   around the open chain tip everywhere.
///
pub type SortitionHandleConn<'a> = IndexDBConn<'a, SortitionHandleContext, SortitionId>;
pub type SortitionHandleTx<'a> = IndexDBTx<'a, SortitionHandleContext, SortitionId>;

///
/// This trait is used for functions that
///  can accept either a SortitionHandleConn or a SortitionDBConn
///
pub trait SortitionContext: Clone {
    fn first_block_height(&self) -> u64;
}

impl SortitionContext for SortitionHandleContext {
    fn first_block_height(&self) -> u64 {
        self.first_block_height
    }
}

impl SortitionContext for SortitionDBTxContext {
    fn first_block_height(&self) -> u64 {
        self.first_block_height
    }
}

fn get_ancestor_sort_id<C: SortitionContext>(ic: &IndexDBConn<'_, C, SortitionId>, block_height: u64, tip_block_hash: &SortitionId) -> Result<Option<SortitionId>, db_error> {
    let adjusted_height = match get_adjusted_block_height(&ic.context, block_height) {
        Some(x) => x,
        None => return Ok(None)
    };

    ic.get_ancestor_block_hash(adjusted_height, &tip_block_hash)
}

fn get_ancestor_sort_id_tx<C: SortitionContext>(ic: &mut IndexDBTx<'_, C, SortitionId>, block_height: u64, tip_block_hash: &SortitionId) -> Result<Option<SortitionId>, db_error> {
    let adjusted_height = match get_adjusted_block_height(&ic.context, block_height) {
        Some(x) => x,
        None => return Ok(None)
    };

    ic.get_ancestor_block_hash(adjusted_height, &tip_block_hash)
}

fn get_adjusted_block_height<C: SortitionContext>(context: &C, block_height: u64) -> Option<u64> {
    let first_block_height = context.first_block_height();
    if block_height < first_block_height {
        return None;
    }
 
    Some(block_height - first_block_height)
}

/// Identifier used to identify "sortitions" in the
///  SortitionDB. A sortition is the collection of
///  valid burnchain operations (and any dependent
///  variables, e.g., the sortition winner, the
///  consensus hash, the next VRF key)
pub struct SortitionId(pub [u8; 32]);
impl_array_newtype!(SortitionId, u8, 32);
impl_array_hexstring_fmt!(SortitionId);
impl_byte_array_newtype!(SortitionId, u8, 32);
impl_byte_array_from_column!(SortitionId);
impl_byte_array_message_codec!(SortitionId, 32);

/// Identifier used to identify Proof-of-Transfer forks
///  (or Rewards Cycle forks). These identifiers are opaque
///  outside of the PoX DB, however, they are sufficient
///  to uniquely identify a "sortition" when paired with
///  a burn header hash
// TODO: Vec<bool> is an aggressively unoptimized implementation,
//       replace with a real bitvec
#[derive(Clone, Debug, PartialEq)]
pub struct PoxId(Vec<bool>);

struct db_keys;
impl db_keys {
    /// store an entry that maps from a PoX anchor's <stacks-block-header-hash> to <sortition-id of last block in prepare phase that chose it>
    pub fn pox_anchor_to_prepare_end(block_hash: &BlockHeaderHash) -> String {
        format!("sortition_db::pox_anchor_to_prepare_end::{}", block_hash)
    }

    pub fn pox_last_anchor() -> &'static str {
        "sortition_db::last_anchor_block"
    }

    /// store an entry for retrieving the PoX identifier (i.e., the PoX bitvector) for this PoX fork
    pub fn pox_identifier() -> &'static str {
        "sortition_db::pox_identifier"
    }

    pub fn sortition_id_for_bhh(bhh: &BurnchainHeaderHash) -> String {
        format!("sortition_db::sortition_id_for_bhh::{}", bhh)
    }
    pub fn vrf_key_status(key: &VRFPublicKey) -> String {
        format!("sortition_db::vrf::{}", key.to_hex())
    }
    pub fn stacks_block_present(block_hash: &BlockHeaderHash) -> String {
        format!("sortition_db::sortition_block_hash::{}", block_hash)
    }
    pub fn last_sortition() -> &'static str {
        "sortition_db::last_sortition"
    }

    /// MARF index key for a processed stacks block.  Maps to its height.
    pub fn stacks_block_index(stacks_block_hash: &BlockHeaderHash) -> String {
        format!("sortition_db::stacks::block::{}", stacks_block_hash)
    }

    /// MARF index key for the highest arrival index processed in a fork
    pub fn stacks_block_max_arrival_index() -> String {
        "sortdb::stacks::block::max_arrival_index".to_string()
    }
}

impl <'a> SortitionHandleTx <'a> {
    /// begin a MARF transaction with this connection
    ///  this is used by _writing_ contexts
    pub fn begin(conn: &'a mut SortitionDB, parent_chain_tip: &SortitionId) -> Result<SortitionHandleTx<'a>, db_error> {
        if !conn.readwrite {
            return Err(db_error::ReadOnly);
        }

        let handle = SortitionHandleTx::new(
            &mut conn.marf,
            SortitionHandleContext { chain_tip: parent_chain_tip.clone(),
                                     first_block_height: conn.first_block_height });

        Ok(handle)
    }

    /// Uses the handle's current fork identifier to get a block snapshot by
    ///   burnchain block header
    /// If the burn header hash is _not_ in the current fork, then this will return Ok(None)
    pub fn get_block_snapshot(&mut self, burn_header_hash: &BurnchainHeaderHash, chain_tip: &SortitionId) -> Result<Option<BlockSnapshot>, db_error> {
        let sortition_identifier_key = db_keys::sortition_id_for_bhh(burn_header_hash);
        let sortition_id = match self.get_indexed(&chain_tip, &sortition_identifier_key)? {
            None => return Ok(None),
            Some(x) => SortitionId::from_hex(&x).expect("FATAL: bad Sortition ID stored in DB")
        };

        SortitionDB::get_block_snapshot(self.tx(), &sortition_id)
    }

    /// Get a leader key at a specific location in the burn chain's fork history, given the
    /// matching block commit's fork index root (block_height and vtxindex are the leader's
    /// calculated location in this fork).
    /// Returns None if there is no leader key at this location.
    pub fn get_leader_key_at(&mut self, key_block_height: u64, key_vtxindex: u32, tip: &SortitionId) -> Result<Option<LeaderKeyRegisterOp>, db_error> {
        assert!(key_block_height < BLOCK_HEIGHT_MAX);
        let ancestor_snapshot = match SortitionDB::get_ancestor_snapshot_tx(self, key_block_height, tip)? {
            Some(sn) => sn,
            None => {
                return Ok(None);
            }
        };

        // PoX TODO: note -- leader_keys table will index on burn_header_hash: if a leader key is reprocessed due to a PoX fork,
        //                   it should be allowed to either overwrite the previous entry OR skip insertion (i.e., UNIQUE constraints
        //                   should not be allowed to cause a panic)
        let qry = "SELECT * FROM leader_keys WHERE burn_header_hash = ?1 AND block_height = ?2 AND vtxindex = ?3 LIMIT 2";
        let args : &[&dyn ToSql] = &[&ancestor_snapshot.burn_header_hash, &u64_to_sql(key_block_height)?, &key_vtxindex];
        query_row_panic(self.tx(), qry, args,
                        || format!("Multiple keys at {},{} in {}", key_block_height, key_vtxindex, tip))
    }

    /// Find the VRF public keys consumed by each block candidate in the given list.
    /// The burn DB should have a key for each candidate; otherwise the candidate would not have
    /// been accepted.
    pub fn get_consumed_leader_keys(&mut self, parent_tip: &BlockSnapshot, block_candidates: &Vec<LeaderBlockCommitOp>) -> Result<Vec<LeaderKeyRegisterOp>, db_error> {
        // get the set of VRF keys consumed by these commits 
        let mut leader_keys = vec![];
        for i in 0..block_candidates.len() {
            let leader_key_block_height = block_candidates[i].key_block_ptr as u64;
            let leader_key_vtxindex = block_candidates[i].key_vtxindex as u32;
            let leader_key = self.get_leader_key_at(leader_key_block_height, leader_key_vtxindex, &parent_tip.sortition_id)?
                .expect(&format!("FATAL: no leader key for accepted block commit {} (at {},{})", &block_candidates[i].txid, leader_key_block_height, leader_key_vtxindex));

            leader_keys.push(leader_key);
        }

        Ok(leader_keys)
    }

    /// Get a block commit by its content-addressed location in a specific sortition.
    pub fn get_block_commit(&self, txid: &Txid, sortition_id: &SortitionId) -> Result<Option<LeaderBlockCommitOp>, db_error> {
        SortitionDB::get_block_commit(self.tx(), txid, sortition_id)
    }

    pub fn get_consensus_at(&mut self, block_height: u64) -> Result<Option<ConsensusHash>, db_error> {
        assert!(block_height < BLOCK_HEIGHT_MAX);
        let chain_tip = self.context.chain_tip.clone();

        match SortitionDB::get_ancestor_snapshot_tx(self, block_height, &chain_tip)? {
            Some(sn) => Ok(Some(sn.consensus_hash)),
            None => Ok(None)
        }
    }

    /// Do we expect a stacks block in this particular fork?
    /// i.e. is this block hash part of the fork history identified by tip_block_hash?
    pub fn expects_stacks_block_in_fork(&mut self, block_hash: &BlockHeaderHash) -> Result<bool, db_error> {
        let chain_tip = self.context.chain_tip.clone();
        self.get_indexed(&chain_tip, &db_keys::stacks_block_present(block_hash))
            .map(|result| result.is_some())
    }

    /// Get the latest block snapshot on this fork where a sortition occured.
    /// Search snapshots up to (but excluding) the given block height.
    /// Will always return a snapshot -- even if it's the initial sentinel snapshot.
    pub fn get_last_snapshot_with_sortition(&mut self, burn_block_height: u64) -> Result<BlockSnapshot, db_error> {
        assert!(burn_block_height < BLOCK_HEIGHT_MAX);
        test_debug!("Get snapshot at from sortition tip {}, expect height {}", &self.context.chain_tip, burn_block_height);
        let chain_tip = self.context.chain_tip.clone();

        let get_from = match get_ancestor_sort_id_tx(self, burn_block_height, &chain_tip)? {
            Some(sortition_id) => sortition_id,
            None => {
                error!("No blockheight {} ancestor at sortition identifier {}",
                       burn_block_height, &self.context.chain_tip);
                return Err(db_error::NotFoundError);
            }
        };

        let ancestor_hash = match self.get_indexed(&get_from, &db_keys::last_sortition())? {
            Some(hex_str) => {
                BurnchainHeaderHash::from_hex(&hex_str)
                    .expect(&format!("FATAL: corrupt database: failed to parse {} into a hex string", &hex_str))
            },
            None => {
                // no prior sortitions, so get the first
                return SortitionDB::get_first_block_snapshot(self.tx())
            }
        };
        
        self.get_block_snapshot(&ancestor_hash, &chain_tip)
            .map(|snapshot_opt| {
                snapshot_opt
                    .expect(&format!("FATAL: corrupt index: no snapshot {}", ancestor_hash))
            })
    }

    /// Determine whether or not a leader key has been consumed by a subsequent block commitment in
    /// this fork's history.
    /// Will return false if the leader key does not exist.
    pub fn is_leader_key_consumed(&mut self, leader_key: &LeaderKeyRegisterOp) -> Result<bool, db_error> {
        assert!(leader_key.block_height < BLOCK_HEIGHT_MAX);
        let chain_tip = self.context.chain_tip.clone();

        let key_status = match self.get_indexed(&chain_tip, &db_keys::vrf_key_status(&leader_key.public_key))? {
            Some(status_str) => {
                if status_str == "1" {
                    // key is still available
                    false
                } else if status_str == "0" {
                    // key is consumed
                    true
                } else {
                    panic!("Invalid key status string {}", status_str);
                }
            },
            None => {
                // never before seen
                false
            }
        };

        Ok(key_status)
    }

    /// Get a parent block commit at a specific location in the burn chain on a particular fork.
    /// Returns None if there is no block commit at this location.
    pub fn get_block_commit_parent(&mut self, block_height: u64, vtxindex: u32, tip: &SortitionId) -> Result<Option<LeaderBlockCommitOp>, db_error> {
        assert!(block_height < BLOCK_HEIGHT_MAX);
        let ancestor_id = match get_ancestor_sort_id_tx(self, block_height, tip)? {
            Some(id) => id,
            None => {
                return Ok(None);
            }
        };

        SortitionDB::get_block_commit_of_sortition(self.tx(), &ancestor_id, block_height, vtxindex)
    }

    pub fn has_VRF_public_key(&mut self, key: &VRFPublicKey) -> Result<bool, db_error> {
        let chain_tip = self.context.chain_tip.clone();
        let key_status = self.get_indexed(&chain_tip, &db_keys::vrf_key_status(key))?
            .is_some();
        Ok(key_status)
    }

    fn check_fresh_consensus_hash<F>(&mut self, consensus_hash_lifetime: u64, check: F) -> Result<bool, db_error>
    where F: Fn(&ConsensusHash) -> bool {
        let chain_tip = self.context.chain_tip.clone();
        let first_snapshot = SortitionDB::get_first_block_snapshot(self.tx())?;
        let mut last_snapshot = SortitionDB::get_block_snapshot(self.tx(), &self.context.chain_tip)?
            .ok_or_else(|| db_error::NotFoundError )?;
        let current_block_height = last_snapshot.block_height;

        let mut oldest_height = 
            if current_block_height < consensus_hash_lifetime {
                0
            }
            else {
                current_block_height - consensus_hash_lifetime
            };

        if oldest_height < first_snapshot.block_height {
            oldest_height = first_snapshot.block_height;
        }

        if check(&last_snapshot.consensus_hash) {
            return Ok(true)
        }

        for _i in oldest_height..current_block_height {
            let ancestor_snapshot = self.get_block_snapshot(&last_snapshot.parent_burn_header_hash, &chain_tip)?
                .expect(&format!("Discontiguous index: missing block {}", last_snapshot.parent_burn_header_hash));
            if check(&ancestor_snapshot.consensus_hash) {
                return Ok(true)
            }
            last_snapshot = ancestor_snapshot;
        }

        return Ok(false)
    }

    /// Find out whether or not a given consensus hash is "recent" enough to be used in this fork.
    pub fn is_fresh_consensus_hash(&mut self, consensus_hash_lifetime: u64, consensus_hash: &ConsensusHash) -> Result<bool, db_error> {
        self.check_fresh_consensus_hash(consensus_hash_lifetime,
                                        |fresh_hash| { fresh_hash == consensus_hash })
    }

    /// Find out whether or not a given consensus hash is "recent" enough to be used in this fork.
    /// This function only checks the first 19 bytes
    pub fn is_fresh_consensus_hash_check_19b(&mut self, consensus_hash_lifetime: u64, consensus_hash: &ConsensusHash) -> Result<bool, db_error> {
        self.check_fresh_consensus_hash(consensus_hash_lifetime,
                                        |fresh_hash| { fresh_hash.as_bytes()[0..19] == consensus_hash.as_bytes()[0..19] })
    }
}

impl <'a> SortitionHandleTx <'a> { 
    pub fn set_stacks_block_accepted(&mut self, consensus_hash: &ConsensusHash, parent_stacks_block_hash: &BlockHeaderHash,
                                     stacks_block_hash: &BlockHeaderHash, stacks_block_height: u64) -> Result<(), db_error> {

        // NOTE: chain_tip here is the tip of the PoX fork on the canonical burn chain fork.
        // consensus_hash refers to the consensus hash of the tip of the canonical Stacks fork
        // we're updating.
        let chain_tip = SortitionDB::get_block_snapshot(self, &self.context.chain_tip)?
            .expect("FAIL: Setting stacks block accepted in canonical chain tip which cannot be found");
        self.set_stacks_block_accepted_at_tip(&chain_tip, consensus_hash, parent_stacks_block_hash, stacks_block_hash, stacks_block_height)
    }

    /// Mark an existing snapshot's stacks block as accepted at a particular burn chain tip within a PoX fork (identified by the consensus hash),
    /// and calculate and store its arrival index.
    /// If this Stacks block extends the canonical stacks chain tip, then also update the memoized canonical
    /// stacks chain tip metadata on the burn chain tip.
    // TODO: this method's inner call to get_indexed() occurs within a MARF transaction, which
    // means it will clone() the underlying TrieRAM.  Until this is rectified, care should be taken
    // to ensure that no keys are inserted until after this method is called.  This should already
    // be the case, since the only time keys are inserted into the sortition DB MARF is when the
    // next snapshot is processed (whereas this method is called when a Stacks epoch is processed).
    fn set_stacks_block_accepted_at_tip(&mut self, burn_tip: &BlockSnapshot, consensus_hash: &ConsensusHash,
                                        parent_stacks_block_hash: &BlockHeaderHash, stacks_block_hash: &BlockHeaderHash, stacks_block_height: u64) -> Result<(), db_error> {

        let arrival_index = SortitionDB::get_max_arrival_index(self)?;
        let args : &[&dyn ToSql] = &[&u64_to_sql(stacks_block_height)?, &u64_to_sql(arrival_index + 1)?, consensus_hash, stacks_block_hash];

        self.execute("UPDATE snapshots SET stacks_block_accepted = 1, stacks_block_height = ?1, arrival_index = ?2 WHERE consensus_hash = ?3 AND winning_stacks_block_hash = ?4", args)?;

        let parent_key = db_keys::stacks_block_index(parent_stacks_block_hash);

        // update memoized canonical stacks chain tip on the canonical burn chain tip if this block
        // extends it.
        if burn_tip.canonical_stacks_tip_hash == *parent_stacks_block_hash {
            // This block builds off of the memoized canonical stacks chain tip information we
            // already have.
            // Memoize this tip to the canonical burn chain snapshot.
            if stacks_block_height > 0 {
                assert_eq!(burn_tip.canonical_stacks_tip_height + 1, stacks_block_height);
            }
            else {
                assert_eq!(stacks_block_hash, &FIRST_STACKS_BLOCK_HASH);
            }
            debug!("Accepted Stacks block {}/{} builds on the memoized canonical chain tip ({})", consensus_hash, stacks_block_hash, &burn_tip.burn_header_hash);
            let args : &[&dyn ToSql] = &[consensus_hash, stacks_block_hash, &u64_to_sql(stacks_block_height)?, &burn_tip.sortition_id];
            self.execute("UPDATE snapshots SET canonical_stacks_tip_consensus_hash = ?1, canonical_stacks_tip_hash = ?2, canonical_stacks_tip_height = ?3
                        WHERE sortition_id = ?4", args)?;

            SortitionDB::insert_accepted_stacks_block_pointer(self, &burn_tip.consensus_hash, consensus_hash, stacks_block_hash, stacks_block_height)?;
        }
        else {
            // see if this block builds off of a Stacks block mined on this burnchain fork
            let height_opt = match SortitionDB::get_accepted_stacks_block_pointer(self, &burn_tip.consensus_hash, parent_stacks_block_hash)? {
                // this block builds on a block accepted _after_ this burn chain tip was processed?
                Some(accepted_header) => Some(accepted_header.height),
                None => {
                    match self.get_indexed(&burn_tip.sortition_id, &parent_key)? {
                        // this block builds on a block accepted _before_ this burn chain tip was processed?
                        Some(height_str) => Some(height_str.parse::<u64>().expect(&format!("BUG: MARF stacks block key '{}' does not map to a u64", parent_key))),
                        None => None
                    }
                }
            };
            match height_opt {
                Some(height) => {
                    if stacks_block_height > burn_tip.canonical_stacks_tip_height {
                        assert!(stacks_block_height > height, "BUG: DB corruption -- block height {} <= {} means we accepted a block out-of-order", stacks_block_height, height);
                        // This block builds off of a parent that is _concurrent_ with the memoized canonical stacks chain pointer.
                        // i.e. this block will reorg the Stacks chain on the canonical burnchain fork.
                        // Memoize this new stacks chain tip to the canonical burn chain snapshot.
                        // Note that we don't have to check continuity of accepted blocks -- we already
                        // are guaranteed by the Stacks chain state code that Stacks blocks in a given
                        // Stacks fork will be marked as accepted in sequential order (i.e. at height h, h+1,
                        // h+2, etc., without any gaps).
                        debug!("Accepted Stacks block {}/{} builds on a previous canonical Stacks tip on this burnchain fork ({})", consensus_hash, stacks_block_hash, &burn_tip.burn_header_hash);
                        let args : &[&dyn ToSql] = &[consensus_hash, stacks_block_hash, &u64_to_sql(stacks_block_height)?, &burn_tip.sortition_id];
                        self.execute("UPDATE snapshots SET canonical_stacks_tip_consensus_hash = ?1, canonical_stacks_tip_hash = ?2, canonical_stacks_tip_height = ?3
                                    WHERE sortition_id = ?4", args)
                            .map_err(db_error::SqliteError)?;
                    }
                    else {
                        // This block was mined on this fork, but it's acceptance doesn't overtake
                        // the current stacks chain tip.  Remember it so that we can process its children,
                        // which might do so later.
                        debug!("Accepted Stacks block {}/{} builds on a non-canonical Stacks tip in this burnchain fork ({})", consensus_hash, stacks_block_hash, &burn_tip.burn_header_hash);
                    }
                    SortitionDB::insert_accepted_stacks_block_pointer(self, &burn_tip.consensus_hash, consensus_hash, stacks_block_hash, stacks_block_height)?;
                },
                None => {
                    debug!("Accepted Stacks block {}/{} does NOT build on a Stacks tip in this burnchain fork ({}) -- no parent {} in this fork", 
                           consensus_hash, stacks_block_hash, &burn_tip.burn_header_hash, parent_stacks_block_hash);
                }
            }
        }
        Ok(())
    }

}

impl <'a> SortitionHandleConn <'a> {
    /// open a reader handle from a consensus hash
    pub fn open_reader_consensus(connection: &'a SortitionDBConn<'a>, chain_tip: &ConsensusHash) -> Result<SortitionHandleConn<'a>, db_error> {
        let sn = match SortitionDB::get_block_snapshot_consensus(connection.conn(), chain_tip)? {
            Some(sn) => sn,
            None => {
                test_debug!("No such chain tip consensus hash {}", chain_tip);
                return Err(db_error::NotFoundError);
            }
        };

        SortitionHandleConn::open_reader(connection, &sn.sortition_id)
    }

    pub fn get_last_anchor_block_hash(&self) -> Result<Option<BlockHeaderHash>, db_error> {
        let anchor_block_hash = self.get_tip_indexed(db_keys::pox_last_anchor())?
            .map(|s| {
                if s == "" {
                    None
                } else {
                    Some(BlockHeaderHash::from_hex(&s)
                         .expect("BUG: Bad BlockHeaderHash stored in DB"))
                }
            })
            .flatten();
        Ok(anchor_block_hash)
    }

    pub fn get_pox_id(&self) -> Result<PoxId, db_error> {
        let pox_id = self.get_tip_indexed(db_keys::pox_identifier())?
            .map(|s| s.parse().expect("BUG: Bad PoX identifier stored in DB"))
            .expect("BUG: No PoX identifier stored.");
        Ok(pox_id)
    }

    /// open a reader handle
    pub fn open_reader(connection: &'a SortitionDBConn<'a>, chain_tip: &SortitionId) -> Result<SortitionHandleConn<'a>, db_error> {
        Ok(SortitionHandleConn {
            context: SortitionHandleContext {
                chain_tip: chain_tip.clone(),
                first_block_height: connection.context.first_block_height
            },
            index: &connection.index,
        })
    }

    fn get_tip_indexed(&self, key: &str) -> Result<Option<String>, db_error> {
        self.get_indexed(&self.context.chain_tip, key)
    }

    fn get_sortition_id_for_bhh(&self, burn_header_hash: &BurnchainHeaderHash) -> Result<Option<SortitionId>, db_error> {
        let sortition_identifier_key = db_keys::sortition_id_for_bhh(burn_header_hash);
        let sortition_id = match self.get_tip_indexed(&sortition_identifier_key)? {
            None => return Ok(None),
            Some(x) => SortitionId::from_hex(&x).expect("FATAL: bad Sortition ID stored in DB")
        };
        Ok(Some(sortition_id))
    }

    /// Uses the handle's current fork identifier to get a block snapshot by
    ///   burnchain block header
    /// If the burn header hash is _not_ in the current fork, then this will return Ok(None)
    pub fn get_block_snapshot(&self, burn_header_hash: &BurnchainHeaderHash) -> Result<Option<BlockSnapshot>, db_error> {
        let sortition_id = match self.get_sortition_id_for_bhh(burn_header_hash)? {
            None => return Ok(None),
            Some(x) => x
        };
        SortitionDB::get_block_snapshot(self.conn(), &sortition_id)
    }

    pub fn get_tip_snapshot(&self) -> Result<Option<BlockSnapshot>, db_error> {
        SortitionDB::get_block_snapshot(self.conn(), &self.context.chain_tip)
    }

    pub fn get_first_block_snapshot(&self) -> Result<BlockSnapshot, db_error> {
        SortitionDB::get_first_block_snapshot(self.conn())
    }

    /// Get consensus hash from a particular chain tip's history
    /// Returns None if the block height or block hash does not correspond to a
    /// known snapshot.
    pub fn get_consensus_at(&self, block_height: u64) -> Result<Option<ConsensusHash>, db_error> {
        assert!(block_height < BLOCK_HEIGHT_MAX);

        match SortitionDB::get_ancestor_snapshot(self, block_height, &self.context.chain_tip)? {
            Some(sn) => Ok(Some(sn.consensus_hash)),
            None => Ok(None)
        }
    }

    pub fn get_block_snapshot_by_height(&self, block_height: u64) -> Result<Option<BlockSnapshot>, db_error> {
        assert!(block_height < BLOCK_HEIGHT_MAX);

        SortitionDB::get_ancestor_snapshot(self, block_height, &self.context.chain_tip)
    }

    /// Get all user burns that burned for the winning block in the chain_tip sortition
    /// Returns list of user burns in order by vtxindex.
    pub fn get_winning_user_burns_by_block(&self) -> Result<Vec<UserBurnSupportOp>, db_error> {
        let snapshot = match self.get_tip_snapshot()? {
            Some(sn) => sn,
            None => {
                // no such snapshot, so no such users
                return Ok(vec![]);
            }
        };

        if !snapshot.sortition {
            // no winner
            return Ok(vec![]);
        }

        let winning_block_hash160 = Hash160::from_sha256(snapshot.winning_stacks_block_hash.as_bytes());

        let qry = "SELECT * FROM user_burn_support WHERE sortition_id = ?1 AND block_header_hash_160 = ?2 ORDER BY vtxindex ASC";
        let args: [&dyn ToSql; 2] = [&snapshot.sortition_id, &winning_block_hash160];

        query_rows(self, qry, &args)
    }

    /// Get the block snapshot of the parent stacks block of the given stacks block
    pub fn get_block_snapshot_of_parent_stacks_block(&self, consensus_hash: &ConsensusHash, block_hash: &BlockHeaderHash) -> Result<Option<(LeaderBlockCommitOp, BlockSnapshot)>, db_error> {
        let block_commit = match SortitionDB::get_block_commit_for_stacks_block(self.conn(), consensus_hash, &block_hash)? {
            Some(bc) => bc,
            None => {
                // unsoliciated
                debug!("No block commit for {}/{}", consensus_hash, block_hash);
                return Ok(None);
            }
        };

        // get the stacks chain tip this block commit builds off of
        let stacks_chain_tip = 
            if block_commit.parent_block_ptr == 0 && block_commit.parent_vtxindex == 0 {
                // no parent -- this is the first-ever Stacks block in this fork
                test_debug!("Block {}/{} mines off of genesis", consensus_hash, block_hash);
                self.get_first_block_snapshot()?
            }
            else {
                let parent_commit = match self.get_block_commit_parent(block_commit.parent_block_ptr.into(), block_commit.parent_vtxindex.into())? {
                    Some(commit) => commit,
                    None => {
                        // unsolicited -- orphaned
                        warn!("Received unsolicited block, could not find parent: {}/{}, parent={}/{}",
                              consensus_hash, block_hash,
                              block_commit.parent_block_ptr, consensus_hash);
                        return Ok(None);
                    }
                };

                debug!("Block {}/{} mines off of parent {},{}", consensus_hash, block_hash, parent_commit.block_height, parent_commit.vtxindex);
                self.get_block_snapshot(&parent_commit.burn_header_hash)?
                    .expect("FATAL: burn DB does not have snapshot for parent block commit")
            };

        Ok(Some((block_commit, stacks_chain_tip)))
    }

    /// Get the latest block snapshot on this fork where a sortition occured.
    /// Search snapshots up to (but excluding) the given block height.
    /// Will always return a snapshot -- even if it's the initial sentinel snapshot.
    pub fn get_last_snapshot_with_sortition(&self, burn_block_height: u64) -> Result<BlockSnapshot, db_error> {
        assert!(burn_block_height < BLOCK_HEIGHT_MAX);
        test_debug!("Get snapshot at from sortition tip {}, expect height {}", &self.context.chain_tip, burn_block_height);
        let get_from = match get_ancestor_sort_id(self, burn_block_height, &self.context.chain_tip)? {
            Some(sortition_id) => sortition_id,
            None => {
                error!("No blockheight {} ancestor at sortition identifier {}",
                       burn_block_height, &self.context.chain_tip);
                return Err(db_error::NotFoundError);
            }
        };

        let ancestor_hash = match self.get_indexed(&get_from, &db_keys::last_sortition())? {
            Some(hex_str) => {
                BurnchainHeaderHash::from_hex(&hex_str)
                    .expect(&format!("FATAL: corrupt database: failed to parse {} into a hex string", &hex_str))
            },
            None => {
                // no prior sortitions, so get the first
                return self.get_first_block_snapshot();
            }
        };
        
        self.get_block_snapshot(&ancestor_hash)
            .map(|snapshot_opt| {
                snapshot_opt
                    .expect(&format!("FATAL: corrupt index: no snapshot {}", ancestor_hash))
            })
    }

    pub fn get_leader_key_at(&self, key_block_height: u64, key_vtxindex: u32) -> Result<Option<LeaderKeyRegisterOp>, db_error> {
        SortitionDB::get_leader_key_at(self, key_block_height, key_vtxindex, &self.context.chain_tip)
    }

    pub fn get_block_commit_parent(&self, block_height: u64, vtxindex: u32) -> Result<Option<LeaderBlockCommitOp>, db_error> {
        SortitionDB::get_block_commit_parent(self, block_height, vtxindex, &self.context.chain_tip)
    }

    /// Get a block commit by txid. In the event of a burnchain fork, this may not be unique.
    ///   this function simply returns one of those block commits: only use data that is
    ///   immutable across burnchain/pox forks, e.g., parent block ptr,  
    pub fn get_block_commit_by_txid(&self, txid: &Txid) -> Result<Option<LeaderBlockCommitOp>, db_error> {
        let qry = "SELECT * FROM block_commits WHERE txid = ?1 LIMIT 1";
<<<<<<< HEAD
        query_row(self.conn(), qry, &[&txid])
=======
        query_row(&self.conn, qry, &[&txid])
    }

    /// Get a block commit by its content-addressed location in a specific sortition.
    pub fn get_block_commit(&self, txid: &Txid, sortition_id: &SortitionId) -> Result<Option<LeaderBlockCommitOp>, db_error> {
        let qry = "SELECT * FROM block_commits WHERE txid = ?1 AND sortition_id = ?2";
        let args: [&dyn ToSql; 2] = [&txid, &sortition_id];
        query_row(&self.conn, qry, &args)
    }

    /// Get a block commit by its content-addressed location.  Note that burn_header_hash is enough
    /// to identify the fork we're on, since block hashes are globally-unique (w.h.p.) by
    /// construction.
    #[cfg(test)]
    pub fn get_block_committ(&self, txid: &Txid, burn_header_hash: &BurnchainHeaderHash) -> Result<Option<LeaderBlockCommitOp>, db_error> {
        let qry = "SELECT * FROM block_commits WHERE txid = ?1 AND burn_header_hash = ?2";
        let args: [&dyn ToSql; 2] = [&txid, &burn_header_hash];
        // note: it's okay just grab the first result if there are multiple entries (because of PoX forks)
        //       because all the content in the LeaderBlockCommitOp is content-addresses (i.e., the sortition_id isn't
        //       included in that struct)
        query_row(&self.conn, qry, &args)
>>>>>>> 53cf6312
    }

    /// Return a vec of sortition winner's burn header hash and stacks header hash, ordered by
    ///   increasing block height in the range (block_height_begin, block_height_end]
    fn get_sortition_winners_in_fork(&self, block_height_begin: u32, block_height_end: u32) -> Result<Vec<(Txid, u64)>,  BurnchainError> {
        let mut result = vec![];
        for height in (block_height_begin+1)..(block_height_end+1) {
            debug!("Looking for winners at height = {}", height);
            let snapshot = SortitionDB::get_ancestor_snapshot(self, height as u64, &self.context.chain_tip)?
                .ok_or_else(|| BurnchainError::MissingParentBlock)?;
            if snapshot.sortition {
                result.push((snapshot.winning_block_txid, snapshot.block_height));
            }
        }
        Ok(result)
    }

    /// Return identifying information for a PoX anchor block for the reward cycle that
    ///   begins the block after `prepare_end_bhh`.
    /// If a PoX anchor block is chosen, this returns Some, if a PoX anchor block was not
    ///   selected, return `None`
    /// `prepare_end_bhh`: this is the burn block which is the last block in the prepare phase
    ///                 for the corresponding reward cycle
    pub fn get_chosen_pox_anchor(&self, prepare_end_bhh: &BurnchainHeaderHash, pox_consts: &PoxConstants) -> Result<Option<(ConsensusHash, BlockHeaderHash)>, CoordinatorError> {
        let prepare_end_sortid = self.get_sortition_id_for_bhh(prepare_end_bhh)?
            .ok_or_else(|| BurnchainError::MissingParentBlock)?;
        let my_height = SortitionDB::get_block_height(self.deref(), &prepare_end_sortid)?
            .expect("CORRUPTION: SortitionID known, but no block height in SQL store");

        // if this block is the _end_ of a prepare phase,
        if ! (my_height % pox_consts.reward_cycle_length == 0) {
            return Err(CoordinatorError::NotPrepareEndBlock)
        }

        let prepare_end = my_height;
        // if this block isn't greater than prepare_length, then this shouldn't be the end of a prepare block
        if prepare_end < pox_consts.prepare_length {
            return Err(CoordinatorError::NotPrepareEndBlock)
        }

        let prepare_begin = prepare_end - pox_consts.prepare_length;

        let mut candidate_anchors = HashMap::new();
        let mut memoized_candidates: HashMap<_, (Txid, u64)> = HashMap::new();

        // iterate over every sortition winner in the prepare phase
        //   looking for their highest ancestor _before_ prepare_begin.
        let winners = self.get_sortition_winners_in_fork(prepare_begin, prepare_end)?;
        for (winner_commit_txid, winner_block_height) in winners.into_iter() {
            let mut cursor = (winner_commit_txid, winner_block_height);

            while cursor.1 > (prepare_begin as u64) {
                // check if we've already discovered the candidate for this block
                if let Some(ancestor) = memoized_candidates.get(&cursor.1) {
                    cursor = ancestor.clone();
                } else {
                    // get the block commit
                    let block_commit = self.get_block_commit_by_txid(&cursor.0)?
                        .expect("CORRUPTED: Failed to fetch block commit for known sortition winner");
                    // find the parent sortition
                    let sn = SortitionDB::get_ancestor_snapshot(self, block_commit.parent_block_ptr as u64, &self.context.chain_tip)?
                        .expect("CORRUPTED: accepted block commit, but parent pointer not in sortition set");
                    assert!(sn.sortition, "CORRUPTED: accepted block commit, but parent pointer not a sortition winner");

                    cursor = (sn.winning_block_txid, sn.block_height);
                }
            }
            // this is the burn block height of the sortition that chose the
            //   highest ancestor of winner_stacks_bh whose sortition occurred before prepare_begin
            //  the winner of that sortition is the PoX anchor block candidate that winner_stacks_bh is "voting for"
            let highest_ancestor = cursor.1;
            memoized_candidates.insert(winner_block_height, cursor);
            if let Some(x) = candidate_anchors.get_mut(&highest_ancestor) {
                *x += 1;
            } else {
                candidate_anchors.insert(highest_ancestor, 1u32);
            }
        }

        // did any candidate receive >= F*w?
        let mut result = None;
        for (candidate, confirmed_by) in candidate_anchors.into_iter() {
            if confirmed_by >= pox_consts.anchor_threshold {
                // find the sortition at height
                let sn = SortitionDB::get_ancestor_snapshot(self, candidate, &self.context.chain_tip)?
                    .expect("BUG: cannot find chosen PoX candidate's sortition");
                assert!(result.replace((sn.consensus_hash, sn.winning_stacks_block_hash)).is_none(),
                        "BUG: multiple anchor blocks received more confirmations than anchor_threshold");
            }
        }

        Ok(result)
    }
}

impl PoxId {
    pub fn initial() -> PoxId {
        PoxId(vec![true])
    }

    pub fn extend_with_present_block(&mut self) {
        self.0.push(true);
    }
    pub fn extend_with_not_present_block(&mut self) {
        self.0.push(false);
    }

    pub fn stubbed() -> PoxId {
        PoxId(vec![])
    }
}

impl FromStr for PoxId {
    type Err = NetError;
    fn from_str(s: &str) -> Result<Self, Self::Err> {
        let mut result = vec![];
        for i in s.chars() {
            if i == '1' {
                result.push(true);
            } else if i == '0' {
                result.push(false);
            } else {
                return Err(NetError::DeserializeError("Unexpected character in PoX ID serialization".into()))
            }
        }
        Ok(PoxId(result))
    }
}

impl fmt::Display for PoxId {
    fn fmt(&self, f: &mut fmt::Formatter<'_>) -> fmt::Result {
        for val in self.0.iter() {
            write!(f, "{}", if *val { 1 } else { 0 })?;
        }
        Ok(())
    }
}

impl SortitionId {
    pub fn stubbed(from: &BurnchainHeaderHash) -> SortitionId {
        SortitionId::new(from, &PoxId::stubbed())
    }

    pub fn new(bhh: &BurnchainHeaderHash, pox: &PoxId) -> SortitionId {
        if pox == &PoxId::stubbed() {
            SortitionId(bhh.0.clone())
        } else {
            let mut hasher = Sha512Trunc256::new();
            hasher.input(bhh);
            write!(hasher, "{}", pox)
                .expect("Failed to deserialize PoX ID into the hasher");
            let h = Sha512Trunc256Sum::from_hasher(hasher);
            SortitionId(h.0)
        }
    }
}

// Connection methods
impl SortitionDB {
    /// Begin a transaction.
    pub fn tx_begin<'a>(&'a mut self) -> Result<SortitionDBTx<'a>, db_error> {
        if !self.readwrite {
            return Err(db_error::ReadOnly);
        }

        let index_tx = SortitionDBTx::new(&mut self.marf,
                                          SortitionDBTxContext { first_block_height: self.first_block_height });
        Ok(index_tx)
    }

    /// Make an indexed connectino
    pub fn index_conn<'a>(&'a self) -> SortitionDBConn<'a> {
        SortitionDBConn::new(&self.marf,
                             SortitionDBTxContext { first_block_height: self.first_block_height })
    }

    pub fn index_handle<'a>(&'a self, chain_tip: &SortitionId) -> SortitionHandleConn<'a> {
        SortitionHandleConn::new(&self.marf,
                                 SortitionHandleContext {
                                     first_block_height: self.first_block_height,
                                     chain_tip: chain_tip.clone() })
    }

    pub fn tx_handle_begin<'a>(&'a mut self, chain_tip: &SortitionId) -> Result<SortitionHandleTx<'a>, db_error> {
        if !self.readwrite {
            return Err(db_error::ReadOnly);
        }

        Ok(SortitionHandleTx::new(&mut self.marf,
                                  SortitionHandleContext {
                                      first_block_height: self.first_block_height,
                                      chain_tip: chain_tip.clone() }))
    }

    pub fn conn<'a>(&'a self) -> &'a Connection {
        self.marf.sqlite_conn()
    }

    fn open_index(index_path: &str) -> Result<MARF<SortitionId>, db_error> {
        test_debug!("Open index at {}", index_path);
        MARF::from_path(index_path).map_err(|_e| db_error::Corruption)
    }

    /// Open the database on disk.  It must already exist and be instantiated.
    /// It's best not to call this if you are able to call connect().  If you must call this, do so
    /// after you call connect() somewhere else, since connect() performs additional validations.
    pub fn open(path: &str, readwrite: bool) -> Result<SortitionDB, db_error> {
        let (db_path, index_path) = db_mkdirs(path)?;
        debug!("Open sortdb '{}' as '{}', with index as '{}'",
               db_path, if readwrite { "readwrite" } else { "readonly" }, index_path);
        
        let marf = SortitionDB::open_index(&index_path)?;
        let first_snapshot = SortitionDB::get_first_block_snapshot(marf.sqlite_conn())?;

        let db = SortitionDB {
            marf, readwrite,
            first_block_height: first_snapshot.block_height,
            first_burn_header_hash: first_snapshot.burn_header_hash.clone(),
        };
        Ok(db)
    }

    /// Open the burn database at the given path.  Open read-only or read/write.
    /// If opened for read/write and it doesn't exist, instantiate it.
    pub fn connect(path: &str, first_block_height: u64, first_burn_hash: &BurnchainHeaderHash, first_burn_header_timestamp: u64, readwrite: bool) -> Result<SortitionDB, db_error> {
        let create_flag = match fs::metadata(path) {
            Err(e) => {
                if e.kind() == ErrorKind::NotFound {
                    // need to create 
                    if readwrite {
                        true
                    }
                    else {
                        return Err(db_error::NoDBError);
                    }
                }
                else {
                    return Err(db_error::IOError(e));
                }
            },
            Ok(_md) => false,
        };

        let (db_path, index_path) = db_mkdirs(path)?;
        debug!("Connect/Open {} sortdb '{}' as '{}', with index as '{}'",
               if create_flag { "(create)" } else { "" },
               db_path, if readwrite { "readwrite" } else { "readonly" }, index_path);

        let marf = SortitionDB::open_index(&index_path)?;

        let mut db = SortitionDB {
            marf, readwrite, first_block_height,
            first_burn_header_hash: first_burn_hash.clone(),
        };

        if create_flag {
            // instantiate!
            db.instantiate(first_block_height, first_burn_hash, first_burn_header_timestamp)?;
        }
        else {
            // validate -- must contain the given first block and first block hash 
            let snapshot = SortitionDB::get_first_block_snapshot(db.conn())?;
            if !snapshot.is_initial() || snapshot.block_height != first_block_height || snapshot.burn_header_hash != *first_burn_hash {
                error!("Invalid genesis snapshot: sn.is_initial = {}, sn.block_height = {}, sn.burn_hash = {}, expect.block_height = {}, expect.burn_hash = {}",
                       snapshot.is_initial(), snapshot.block_height, &snapshot.burn_header_hash, first_block_height, first_burn_hash);
                return Err(db_error::Corruption);
            }
        }

        Ok(db)
    }

    /// Open a burn database at random tmp dir (used for testing)
    #[cfg(test)]
    pub fn connect_test(first_block_height: u64, first_burn_hash: &BurnchainHeaderHash) -> Result<SortitionDB, db_error> { 
        let mut rng = rand::thread_rng();
        let mut buf = [0u8; 32];
        rng.fill_bytes(&mut buf);
        let db_path_dir = format!("/tmp/test-blockstack-sortdb-{}", to_hex(&buf));

        SortitionDB::connect(&db_path_dir, first_block_height, first_burn_hash,
                             get_epoch_time_secs(), true)
    }

    fn instantiate(&mut self, first_block_height: u64, first_burn_header_hash: &BurnchainHeaderHash, first_burn_header_timestamp: u64) -> Result<(), db_error> {
        debug!("Instantiate SortDB");
        let mut db_tx = SortitionHandleTx::begin(self, &SortitionId::sentinel())?;

        // create first (sentinel) snapshot
        debug!("Make first snapshot");
        let mut first_snapshot = BlockSnapshot::initial(first_block_height, first_burn_header_hash, first_burn_header_timestamp);
        
        assert!(first_snapshot.parent_burn_header_hash != first_snapshot.burn_header_hash);
        assert_eq!(first_snapshot.parent_burn_header_hash, BurnchainHeaderHash::sentinel());

        for row_text in BURNDB_SETUP {
            db_tx.execute(row_text, NO_PARAMS)?;
        }

        db_tx.execute("INSERT INTO db_config (version) VALUES (?1)", &[&CHAINSTATE_VERSION])?;

        db_tx.instantiate_index()?;

        let mut first_sn = first_snapshot.clone();
        first_sn.sortition_id = SortitionId::sentinel();
        let index_root = db_tx.index_add_fork_info(
            &mut first_sn, &first_snapshot, &vec![], None)?;
        first_snapshot.index_root = index_root;

        db_tx.insert_block_snapshot(&first_snapshot)?;
        db_tx.store_transition_ops(&first_snapshot.sortition_id, &BurnchainStateTransition::noop())?;


        db_tx.commit()?;
        Ok(())
    }

    /// Get a block commit by its content-addressed location in a specific sortition.
    pub fn get_block_commit(conn: &Connection, txid: &Txid, sortition_id: &SortitionId) -> Result<Option<LeaderBlockCommitOp>, db_error> {
        let qry = "SELECT * FROM block_commits WHERE txid = ?1 AND sortition_id = ?2";
        let args: [&dyn ToSql; 2] = [&txid, &sortition_id];
        query_row(conn, qry, &args)
    }

    /// Load up all snapshots, in ascending order by block height.  Great for testing!
    pub fn get_all_snapshots(&self) -> Result<Vec<BlockSnapshot>, db_error> {
        let qry = "SELECT * FROM snapshots ORDER BY block_height ASC";
        query_rows(self.conn(), qry, NO_PARAMS)
    }
}

impl <'a> SortitionDBConn <'a> {
    pub fn as_handle <'b> (&'b self, chain_tip: &SortitionId) -> SortitionHandleConn <'b> {
        SortitionHandleConn {
            index: self.index,
            context: SortitionHandleContext {
                first_block_height: self.context.first_block_height.clone(),
                chain_tip: chain_tip.clone()
            }
        }
    }

    /// Given a burnchain consensus hash,
    ///    go get the last N Stacks block headers that won sortition
    /// leading up to the given header hash.  The ith slot in the vector will be Some(...) if there
    /// was a sortition, and None if not.
    /// Returns up to num_headers prior block header hashes.
    /// The list of hashes will be in ascending order -- the lowest-height block is item 0.
    /// The last hash will be the hash for the given consensus hash.
    pub fn get_stacks_header_hashes(&self, num_headers: u64, tip_consensus_hash: &ConsensusHash, cache: Option<&BlockHeaderCache>) -> Result<Vec<(ConsensusHash, Option<BlockHeaderHash>)>, db_error> {
        let mut ret = vec![];
        let tip_snapshot = SortitionDB::get_block_snapshot_consensus(self, tip_consensus_hash)?
            .ok_or_else(|| db_error::NotFoundError)?;

        assert!(tip_snapshot.block_height >= self.context.first_block_height, "DB corruption: have snapshot with a smaller block height than the first block height");

        let db_handle = self.as_handle(&tip_snapshot.sortition_id);

        let headers_count = 
            if tip_snapshot.block_height - self.context.first_block_height  < num_headers {
                tip_snapshot.block_height - self.context.first_block_height
            }
            else {
                num_headers
            };

        let mut ancestor_consensus_hash = tip_snapshot.consensus_hash;

        for _i in 0..headers_count {
            if let Some(ref cached) = cache {
                if let Some((header_hash_opt, prev_consensus_hash)) = cached.get(&ancestor_consensus_hash) {
                    // cache hit
                    ret.push((ancestor_consensus_hash, header_hash_opt.clone()));
                    ancestor_consensus_hash = prev_consensus_hash.clone();
                    continue;
                }
            }

            // cache miss
            let ancestor_snapshot = SortitionDB::get_block_snapshot_consensus(db_handle.conn(), &ancestor_consensus_hash)?
                .expect(&format!("Discontiguous index: missing block for consensus hash {}", ancestor_consensus_hash));
            let header_hash_opt = 
                if ancestor_snapshot.sortition {
                    Some(ancestor_snapshot.winning_stacks_block_hash.clone())
                }
                else {
                    None
                };

            debug!("CACHE MISS {}", &ancestor_consensus_hash);

            ret.push((ancestor_snapshot.consensus_hash, header_hash_opt.clone()));

            let ancestor_snapshot_parent = db_handle.get_block_snapshot(&ancestor_snapshot.parent_burn_header_hash)?
                .expect(&format!("Discontiguous index: missing parent block of parent burn header hash {}", &ancestor_snapshot.parent_burn_header_hash));

            ancestor_consensus_hash = ancestor_snapshot_parent.consensus_hash;
        }

        ret.reverse();
        Ok(ret)
    }

    /// Get a burn blockchain snapshot, given a burnchain configuration struct.
    /// Used mainly by the network code to determine what the chain tip currently looks like.
    pub fn get_burnchain_view(&self, burnchain: &Burnchain, chain_tip: &BlockSnapshot) -> Result<BurnchainView, db_error> {
        if chain_tip.block_height < burnchain.first_block_height {
            // should never happen, but don't panic since this is network-callable code
            error!("Invalid block height from DB: {}: expected at least {}", chain_tip.block_height, burnchain.first_block_height);
            return Err(db_error::Corruption);
        }

        if chain_tip.block_height < burnchain.stable_confirmations as u64 {
            // should never happen, but don't panic since this is network-callable code
            error!("Invalid block height from DB: {}: expected at least {}", chain_tip.block_height, burnchain.stable_confirmations);
            return Err(db_error::Corruption);
        }

        let stable_block_height = cmp::max(burnchain.first_block_height,
                                           chain_tip.block_height - (burnchain.stable_confirmations as u64));

        let db_handle = SortitionHandleConn::open_reader(self, &chain_tip.sortition_id)?;

        let stable_snapshot = db_handle.get_block_snapshot_by_height(stable_block_height)?
            .ok_or_else(|| {
                // shouldn't be possible, but don't panic since this is network-callable code
                error!("Failed to load snapshot for block {} from burnchain_header={}, sortition_id={}, first_block_height={}, first_block_height={}",
                       stable_block_height, &chain_tip.burn_header_hash, &chain_tip.sortition_id, &self.context.first_block_height, burnchain.first_block_height);
                db_error::Corruption
            })?;

        // get all consensus hashes between the chain tip, and the stable height back
        // MAX_NEIGHBOR_BLOCK_DELAY
        let oldest_height = 
            if stable_snapshot.block_height < MAX_NEIGHBOR_BLOCK_DELAY {
                0
            }
            else {
                stable_snapshot.block_height - MAX_NEIGHBOR_BLOCK_DELAY
            };

        let mut last_consensus_hashes = HashMap::new();
        for height in oldest_height..chain_tip.block_height {
            let ch = db_handle.get_consensus_at(height)?
                .unwrap_or(ConsensusHash::empty());
            last_consensus_hashes.insert(height, ch);
        }

        test_debug!("Chain view: {},{}-{},{}", chain_tip.block_height, chain_tip.consensus_hash, stable_block_height, stable_snapshot.consensus_hash);
        Ok(BurnchainView {
            burn_block_height: chain_tip.block_height, 
            burn_consensus_hash: chain_tip.consensus_hash,
            burn_stable_block_height: stable_block_height,
            burn_stable_consensus_hash: stable_snapshot.consensus_hash,
            last_consensus_hashes: last_consensus_hashes
        })
    }
}

// High-level functions used by ChainsCoordinator
impl SortitionDB {
    pub fn get_sortition_id(&self, burnchain_header_hash: &BurnchainHeaderHash, sortition_tip: &SortitionId) -> Result<Option<SortitionId>, BurnchainError> {
        let handle = self.index_handle(sortition_tip);
        handle.get_sortition_id_for_bhh(burnchain_header_hash)
            .map_err(BurnchainError::from)
    }

    pub fn is_sortition_processed(&self, burnchain_header_hash: &BurnchainHeaderHash, sortition_tip: &SortitionId) -> Result<bool, BurnchainError> {
        self.get_sortition_id(burnchain_header_hash, sortition_tip)
            .map(|x| x.is_some())
    }

    fn get_block_height(conn: &Connection, sortition_id: &SortitionId) -> Result<Option<u32>, db_error> {
        let qry = "SELECT block_height FROM snapshots WHERE sortition_id = ? LIMIT 1";
        conn.query_row(qry, &[sortition_id], |row| row.get(0)).optional()
            .map_err(db_error::from)
    }

    /// Is the given block an expected PoX anchor in this sortition history?
    ///  if so, return the Stacks block hash
    pub fn is_stacks_block_pox_anchor(&mut self, block: &BlockHeaderHash, sortition_tip: &SortitionId) -> Result<Option<BlockHeaderHash>, BurnchainError> {
        let handle = self.index_handle(sortition_tip);
        let expects_block_as_anchor = handle.get_tip_indexed(&db_keys::pox_anchor_to_prepare_end(block))?
            .map(|_| block.clone());

        return Ok(expects_block_as_anchor)
    }

    pub fn invalidate_descendants_of(&mut self, burn_block: &BurnchainHeaderHash) -> Result<(), BurnchainError> {
        let db_tx = self.tx_begin()?;
        let mut queue = vec![burn_block.clone()];

        while let Some(header) = queue.pop() {
            db_tx.tx().execute("UPDATE snapshots SET pox_valid = 0 WHERE parent_burn_header_hash = ?", &[&header])?;
            let mut stmt = db_tx.prepare("SELECT DISTINCT burn_header_hash FROM snapshots WHERE parent_burn_header_hash = ?")?;
            for next_header in stmt.query_map(&[&header], |row| row.get(0))? {
                queue.push(next_header?);
            }
        };

        db_tx.commit()?;
        Ok(())
    }

    /// Get the last sortition in the prepare phase that chose a particular Stacks block as the anchor,
    ///   or if the anchor is not expected, return None
    pub fn get_prepare_end_for(&mut self, sortition_tip: &SortitionId, anchor: &BlockHeaderHash) -> Result<Option<BlockSnapshot>, BurnchainError> {
        let handle = self.index_handle(sortition_tip);
        let prepare_end_sortid = match handle.get_tip_indexed(&db_keys::pox_anchor_to_prepare_end(anchor))? {
            Some(s) => SortitionId::from_hex(&s)
                .expect("CORRUPTION: DB stored bad sortition ID"),
            None => return Ok(None)
        };
        let snapshot = SortitionDB::get_block_snapshot(self.conn(), &prepare_end_sortid)?
            .expect(&format!("BUG: Sortition ID for prepare phase end is known, but no BlockSnapshot is stored: {}",
                            &prepare_end_sortid));
        Ok(Some(snapshot))
    }

    /// Get the PoX ID at the particular sortition_tip
    pub fn get_pox_id(&mut self, sortition_tip: &SortitionId) -> Result<PoxId, BurnchainError> {
        let handle = self.index_handle(sortition_tip);
        handle.get_pox_id()
            .map_err(BurnchainError::from)
    }

    pub fn get_sortition_result(&self, id: &SortitionId) -> Result<Option<(BlockSnapshot, BurnchainStateTransitionOps)>, BurnchainError> {
        let snapshot = match SortitionDB::get_block_snapshot(self.conn(), id)? {
            Some(x) => x,
            None => return Ok(None)
        };

        let sql_transition_ops = "SELECT accepted_ops, consumed_keys FROM snapshot_transition_ops WHERE sortition_id = ?";
        let transition_ops = self.conn()
            .query_row(sql_transition_ops, &[id],
                       |row| {
                           let accepted_ops: String = row.get(0);
                           let consumed_leader_keys: String = row.get(1);
                           BurnchainStateTransitionOps {
                               accepted_ops: serde_json::from_str(&accepted_ops)
                                   .expect("CORRUPTION: DB stored bad transition ops"),
                               consumed_leader_keys: serde_json::from_str(&consumed_leader_keys)
                                   .expect("CORRUPTION: DB stored bad transition ops")
                           }
                       })
            .optional()?
            .expect("CORRUPTION: DB stored BlockSnapshot, but not the transition ops");

        Ok(Some((snapshot, transition_ops))) 
    }

    ///
    /// # Arguments
    /// * `burn_header` - the burnchain block header to process sortition for
    /// * `ops` - the parsed blockstack operations (will be validated in this function)
    /// * `burnchain` - a reference to the burnchain information struct
    /// * `from_tip` - tip of the "sortition chain" that is being built on
    /// * `next_pox_info` - iff this sortition is the first block in a reward cycle, this should be Some
    ///
    pub fn evaluate_sortition(&mut self, burn_header: &BurnchainBlockHeader, ops: Vec<BlockstackOperationType>,
                              burnchain: &Burnchain, from_tip: &SortitionId, next_pox_info: Option<RewardCycleInfo>) -> Result<(BlockSnapshot, BurnchainStateTransition), BurnchainError> {
        let parent_sort_id = self.get_sortition_id(&burn_header.parent_block_hash, from_tip)?
            .ok_or_else(|| BurnchainError::MissingParentBlock)?;

        let mut sortition_db_handle = SortitionHandleTx::begin(self, &parent_sort_id)?;
        let parent_snapshot = sortition_db_handle.get_block_snapshot(&burn_header.parent_block_hash, &parent_sort_id)?
            .ok_or_else(|| {
                warn!("Unknown block {:?}", burn_header.parent_block_hash);
                BurnchainError::MissingParentBlock
            })?;

        let parent_pox = sortition_db_handle.get_pox_id()?;

        let new_snapshot = sortition_db_handle.process_block_txs(
            &parent_snapshot, burn_header, burnchain, ops, next_pox_info, parent_pox)?;

        sortition_db_handle.store_transition_ops(&new_snapshot.0.sortition_id, &new_snapshot.1)?;

        // commit everything!
        sortition_db_handle.commit()?;
        Ok(new_snapshot)
    }

    pub fn is_stacks_block_in_sortition_set(&self, sortition_id: &SortitionId, block_to_check: &BlockHeaderHash) -> Result<bool, BurnchainError> {
        let result = self.index_handle(sortition_id)
            .get_tip_indexed(&db_keys::stacks_block_present(block_to_check))?;
        Ok(result.is_some())
    }

    pub fn latest_stacks_blocks_processed(&self, sortition_id: &SortitionId) -> Result<u64, BurnchainError> {
        let db_handle = self.index_handle(sortition_id);
        SortitionDB::get_max_arrival_index(&db_handle)
            .map_err(|e| BurnchainError::from(e))
    }
}

// Querying methods
impl SortitionDB {
    /// Get the canonical burn chain tip -- the tip of the longest burn chain we know about.
    /// Break ties deterministically by ordering on burnchain block hash.
    pub fn get_canonical_burn_chain_tip(conn: &Connection) -> Result<BlockSnapshot, db_error> {
        let qry = "SELECT * FROM snapshots WHERE pox_valid = 1 ORDER BY block_height DESC, burn_header_hash ASC LIMIT 1";
        query_row(conn, qry, NO_PARAMS)
            .map(|opt| opt.expect("CORRUPTION: No canonical burnchain tip"))
    }

    /// Get the canonical burn chain tip -- the tip of the longest burn chain we know about.
    /// Break ties deterministically by ordering on burnchain block hash.
    pub fn get_canonical_sortition_tip(conn: &Connection) -> Result<SortitionId, db_error> {
        let qry = "SELECT sortition_id FROM snapshots WHERE pox_valid = 1 ORDER BY block_height DESC, burn_header_hash ASC LIMIT 1";
        match conn.query_row(qry, NO_PARAMS, |row| row.get(0)).optional() {
            Ok(opt) => Ok(opt.expect("CORRUPTION: No canonical burnchain tip")),
            Err(e) => Err(db_error::from(e))
        }
    }

    pub fn index_handle_at_tip<'a>(&'a self) -> SortitionHandleConn<'a> {
        let sortition_id = SortitionDB::get_canonical_sortition_tip(self.conn()).unwrap();
        self.index_handle(&sortition_id)
    }

    /// Open a tx handle at the burn chain tip
    pub fn tx_begin_at_tip<'a> (&'a mut self) -> SortitionHandleTx<'a> {
        let sortition_id = SortitionDB::get_canonical_sortition_tip(self.conn()).unwrap();
        self.tx_handle_begin(&sortition_id).unwrap()
    }

    /// Get the canonical Stacks chain tip -- this gets memoized on the canonical burn chain tip.
    pub fn get_canonical_stacks_chain_tip_hash(conn: &Connection) -> Result<(ConsensusHash, BlockHeaderHash), db_error> {
        let sn = SortitionDB::get_canonical_burn_chain_tip(conn)?;

        let stacks_block_hash = sn.canonical_stacks_tip_hash;
        let consensus_hash = sn.canonical_stacks_tip_consensus_hash;

        Ok((consensus_hash, stacks_block_hash))
    }


    /// Get an accepted stacks block header in a fork whose chain tip has not yet committed
    /// to it.
    fn get_accepted_stacks_block_pointer(conn: &Connection, tip_consensus_hash: &ConsensusHash, stacks_block_hash: &BlockHeaderHash) -> Result<Option<AcceptedStacksBlockHeader>, db_error> {
        let args : &[&dyn ToSql] = &[tip_consensus_hash, stacks_block_hash];
        query_row_panic(conn, "SELECT * FROM canonical_accepted_stacks_blocks WHERE tip_consensus_hash = ?1 AND stacks_block_hash = ?2", args,
                        || format!("BUG: the same Stacks block {} shows up twice or more in the same burn chain fork (whose tip is {})", stacks_block_hash, tip_consensus_hash))
    }

    /// Add an accepted Stacks block to the canonical accepted stacks header table, to indicate
    /// that it will be committed to by the next burn block added to the canonical chain tip.  Used
    /// to identify Stacks blocks that get accepted in the mean time, so we can ensure that the
    /// canonical burn chain tip always points to the canonical stacks chain tip.
    fn insert_accepted_stacks_block_pointer(tx: &Transaction, tip_consensus_hash: &ConsensusHash, consensus_hash: &ConsensusHash, stacks_block_hash: &BlockHeaderHash, stacks_block_height: u64) -> Result<(), db_error> {
        let args: &[&dyn ToSql] = &[tip_consensus_hash, consensus_hash, stacks_block_hash, &u64_to_sql(stacks_block_height)?];
        tx.execute("INSERT OR REPLACE INTO canonical_accepted_stacks_blocks (tip_consensus_hash, consensus_hash, stacks_block_hash, block_height) VALUES (?1, ?2, ?3, ?4)", args)
            .map_err(db_error::SqliteError)?;
        Ok(())
    }

    /// Get the maximum arrival index for any known snapshot.
    fn get_max_arrival_index(conn: &Connection) -> Result<u64, db_error> {
        match conn.query_row("SELECT IFNULL(MAX(arrival_index), 0) FROM snapshots", NO_PARAMS,
                             |row| u64::from_row(row))
            .optional()? {
            Some(arrival_index) => Ok(arrival_index?),
            None => Ok(0)
        }
    }

    /// Get the maximum arrival index for any known snapshot.
    fn get_arrival_index_for(conn: &Connection, sortition_id: &SortitionId) -> Result<u64, db_error> {
        match conn.query_row("SELECT arrival_index FROM snapshots WHERE sortition_id = ?", &[sortition_id],
                             |row| u64::from_row(row))
            .optional()? {
            Some(arrival_index) => Ok(arrival_index?),
            None => Err(db_error::NotFoundError)
        }
    }

    /// Get a snapshot with an arrived block (i.e. a block that was marked as processed)
    fn get_snapshot_by_arrival_index(conn: &Connection, arrival_index: u64) -> Result<Option<BlockSnapshot>, db_error> {
        query_row_panic(conn, "SELECT * FROM snapshots WHERE arrival_index = ?1 AND stacks_block_accepted > 0",
                        &[&u64_to_sql(arrival_index)?],
                        || "BUG: multiple snapshots have the same non-zero arrival index".to_string())
    }

    /// Get a snapshot for an existing burn chain block given its consensus hash.
    pub fn get_block_snapshot_consensus(conn: &Connection, consensus_hash: &ConsensusHash) -> Result<Option<BlockSnapshot>, db_error> {
        let qry = "SELECT * FROM snapshots WHERE consensus_hash = ?1";
        let args = [&consensus_hash];
        query_row_panic(conn, qry, &args,
                        || format!("FATAL: multiple block snapshots for the same block with consensus hash {}", consensus_hash))
    }

    /// MARF index value for a processed stacks block
    fn stacks_block_index_value(height: u64) -> String {
        format!("{}", height)
    }

    /// MARF index value for the highest arrival index processed in a fork
    fn stacks_block_max_arrival_index_value(index: u64) -> String {
        format!("{}", index)
    }

    /// Get a snapshot for an processed sortition.
    pub fn get_block_snapshot(conn: &Connection, sortition_id: &SortitionId) -> Result<Option<BlockSnapshot>, db_error> {
        let qry = "SELECT * FROM snapshots WHERE sortition_id = ?1";
        let args = [&sortition_id];
        query_row_panic(conn, qry, &args,
                        || format!("FATAL: multiple block snapshots for the same block {}", sortition_id))
            .map(|x| {
                if x.is_none() {
                    test_debug!("No snapshot with burn hash {}", sortition_id);
                }
                x
            })
    }

    /// Get the first snapshot 
    pub fn get_first_block_snapshot(conn: &Connection) -> Result<BlockSnapshot, db_error> {
        let qry = "SELECT * FROM snapshots WHERE consensus_hash = ?1";
        let result = query_row_panic(conn, qry, &[&ConsensusHash::empty()],
                                     || "FATAL: multiple first-block snapshots".into())?;
        match result {
            None => {
                // should never happen
                panic!("FATAL: no first snapshot");
            },
            Some(snapshot) => {
                Ok(snapshot)
            }
        }
    }

    /// Find out how any burn tokens were destroyed in a given block on a given fork.
    pub fn get_block_burn_amount(conn: &Connection, block_snapshot: &BlockSnapshot) -> Result<u64, db_error> {
        let user_burns = SortitionDB::get_user_burns_by_block(conn, &block_snapshot.sortition_id)?;
        let block_commits = SortitionDB::get_block_commits_by_block(conn, &block_snapshot.sortition_id)?;
        let mut burn_total : u64 = 0;
        
        for i in 0..user_burns.len() {
            burn_total = burn_total.checked_add(user_burns[i].burn_fee).expect("Way too many tokens burned");
        }
        for i in 0..block_commits.len() {
            burn_total = burn_total.checked_add(block_commits[i].burn_fee).expect("Way too many tokens burned");
        }
        Ok(burn_total)
    }

    /// Get all user burns registered in a block on is fork.
    /// Returns list of user burns in order by vtxindex.
    pub fn get_user_burns_by_block(conn: &Connection, sortition: &SortitionId) -> Result<Vec<UserBurnSupportOp>, db_error> {
        let qry = "SELECT * FROM user_burn_support WHERE sortition_id = ?1 ORDER BY vtxindex ASC";
        let args: &[&dyn ToSql] = &[sortition];

        query_rows(conn, qry, args)
    }

    /// Get all block commitments registered in a block on the burn chain's history in this fork.
    /// Returns the list of block commits in order by vtxindex.
    pub fn get_block_commits_by_block(conn: &Connection, sortition: &SortitionId) -> Result<Vec<LeaderBlockCommitOp>, db_error> {
        let qry = "SELECT * FROM block_commits WHERE sortition_id = ?1 ORDER BY vtxindex ASC";
        let args: &[&dyn ToSql] = &[sortition];

        query_rows(conn, qry, args)
    }

    /// Get all leader keys registered in a block on the burn chain's history in this fork.
    /// Returns the list of leader keys in order by vtxindex.
    pub fn get_leader_keys_by_block(conn: &Connection, sortition: &SortitionId) -> Result<Vec<LeaderKeyRegisterOp>, db_error> {
        let qry = "SELECT * FROM leader_keys WHERE sortition_id = ?1 ORDER BY vtxindex ASC";
        let args: &[&dyn ToSql] = &[sortition];

        query_rows(conn, qry, args)
    }

    pub fn get_block_winning_vtxindex(conn: &Connection, sortition: &SortitionId) -> Result<Option<u16>, db_error> {
        let qry = "SELECT vtxindex FROM block_commits WHERE sortition_id = ?1 
                    AND txid = (
                      SELECT winning_block_txid FROM snapshots WHERE sortition_id = ?2 LIMIT 1) LIMIT 1";
        let args: &[&dyn ToSql] = &[sortition, sortition];
        conn.query_row(qry, args, |row| row.get(0)).optional()
            .map_err(db_error::from)
    }

    /// Given the fork index hash of a chain tip, and a block height that is an ancestor of the last
    /// block in this fork, find the snapshot of the block at that height.
    pub fn get_ancestor_snapshot<C: SortitionContext>(ic: &IndexDBConn<'_, C, SortitionId>, ancestor_block_height: u64, tip_block_hash: &SortitionId) -> Result<Option<BlockSnapshot>, db_error> {
        assert!(ancestor_block_height < BLOCK_HEIGHT_MAX);

        let ancestor = match get_ancestor_sort_id(ic, ancestor_block_height, tip_block_hash)? {
            Some(id) => id,
            None => {
                debug!("No ancestor block {} from {} in index", ancestor_block_height, tip_block_hash);
                return Ok(None)
            }
        };

        SortitionDB::get_block_snapshot(ic, &ancestor)
    }

    /// Given the fork index hash of a chain tip, and a block height that is an ancestor of the last
    /// block in this fork, find the snapshot of the block at that height.
    pub fn get_ancestor_snapshot_tx<C: SortitionContext>(ic: &mut IndexDBTx<'_, C, SortitionId>, ancestor_block_height: u64, tip_block_hash: &SortitionId) -> Result<Option<BlockSnapshot>, db_error> {
        assert!(ancestor_block_height < BLOCK_HEIGHT_MAX);

        let ancestor = match get_ancestor_sort_id_tx(ic, ancestor_block_height, tip_block_hash)? {
            Some(id) => id,
            None => {
                debug!("No ancestor block {} from {} in index", ancestor_block_height, tip_block_hash);
                return Ok(None)
            }
        };

        SortitionDB::get_block_snapshot(ic.tx(), &ancestor)
    }

    /// Get a parent block commit at a specific location in the burn chain on a particular fork.
    /// Returns None if there is no block commit at this location.
    pub fn get_block_commit_parent<C: SortitionContext>(ic: &IndexDBConn<'_, C, SortitionId>, block_height: u64, vtxindex: u32, tip: &SortitionId) -> Result<Option<LeaderBlockCommitOp>, db_error> {
        assert!(block_height < BLOCK_HEIGHT_MAX);
        let ancestor_id = match get_ancestor_sort_id(ic, block_height, tip)? {
            Some(id) => id,
            None => {
                return Ok(None);
            }
        };

        SortitionDB::get_block_commit_of_sortition(ic, &ancestor_id, block_height, vtxindex)
    }

    fn get_block_commit_of_sortition(conn: &Connection, sortition: &SortitionId, block_height: u64, vtxindex: u32) -> Result<Option<LeaderBlockCommitOp>, db_error> {
        assert!(block_height < BLOCK_HEIGHT_MAX);

        let qry = "SELECT * FROM block_commits WHERE sortition_id = ?1 AND block_height = ?2 AND vtxindex = ?3 LIMIT 2";
        let args: &[&dyn ToSql] = &[sortition, &u64_to_sql(block_height)?, &vtxindex];
        query_row_panic(conn, qry, args,
                        || format!("Multiple parent blocks at {},{} in {}", block_height, vtxindex, sortition))
    }

    /// Get a leader key at a specific location in the burn chain's fork history, given the
    /// matching block commit's fork index root (block_height and vtxindex are the leader's
    /// calculated location in this fork).
    /// Returns None if there is no leader key at this location.
    pub fn get_leader_key_at<C: SortitionContext>(ic: &IndexDBConn<'_, C, SortitionId>, key_block_height: u64, key_vtxindex: u32, tip: &SortitionId) -> Result<Option<LeaderKeyRegisterOp>, db_error> {
        assert!(key_block_height < BLOCK_HEIGHT_MAX);
        let ancestor_snapshot = match SortitionDB::get_ancestor_snapshot(ic, key_block_height, tip)? {
            Some(sn) => sn,
            None => {
                return Ok(None);
            }
        };

        // PoX TODO: note -- leader_keys table will index on burn_header_hash: if a leader key is reprocessed due to a PoX fork,
        //                   it should be allowed to either overwrite the previous entry OR skip insertion (i.e., UNIQUE constraints
        //                   should not be allowed to cause a panic)
        let qry = "SELECT * FROM leader_keys WHERE burn_header_hash = ?1 AND block_height = ?2 AND vtxindex = ?3 LIMIT 2";
        let args : &[&dyn ToSql] = &[&ancestor_snapshot.burn_header_hash, &u64_to_sql(key_block_height)?, &key_vtxindex];
        query_row_panic(ic, qry, args,
                        || format!("Multiple keys at {},{} in {}", key_block_height, key_vtxindex, tip))
    }

    /// Get a block commit by its committed block
    pub fn get_block_commit_for_stacks_block(conn: &Connection, consensus_hash: &ConsensusHash, block_hash: &BlockHeaderHash) -> Result<Option<LeaderBlockCommitOp>, db_error> {
        let sortition_id = match SortitionDB::get_block_snapshot_consensus(conn, consensus_hash)? {
            Some(sn) => sn.sortition_id,
            None => {
                return Ok(None);
            }
        };

        let qry = "SELECT * FROM block_commits WHERE sortition_id = ?1 AND block_header_hash = ?2";
        let args: [&dyn ToSql; 2] = [&sortition_id, &block_hash];
        query_row_panic(conn, qry, &args,
                        || format!("FATAL: multiple block commits for {}", &block_hash))
    }


    /// Get a block snapshot for a winning block hash in a given burn chain fork.
    #[cfg(test)]
    pub fn get_block_snapshot_for_winning_stacks_block(ic: &SortitionDBConn, tip: &SortitionId, block_hash: &BlockHeaderHash) -> Result<Option<BlockSnapshot>, db_error> {
        match ic.get_indexed(tip, &db_keys::stacks_block_present(block_hash))? {
            Some(sortition_id_hex) => {
                let sortition_id = SortitionId::from_hex(&sortition_id_hex)
                    .expect("FATAL: DB stored non-parseable sortition id");
                SortitionDB::get_block_snapshot(ic, &sortition_id)
            },
            None => {
                Ok(None)
            }
        }
    }

    /// Merge the result of get_stacks_header_hashes() into a BlockHeaderCache
    pub fn merge_block_header_cache(cache: &mut BlockHeaderCache, header_data: &Vec<(ConsensusHash, Option<BlockHeaderHash>)>) -> () {
        let mut i = header_data.len() - 1;
        while i > 0 {

            let cur_consensus_hash = &header_data[i].0;
            let cur_block_opt = &header_data[i].1;

            if !cache.contains_key(cur_consensus_hash) {
                let prev_consensus_hash = header_data[i-1].0.clone();
                cache.insert((*cur_consensus_hash).clone(), ((*cur_block_opt).clone(), prev_consensus_hash.clone()));
            }
            
            i -= 1;
        }
        
        debug!("Block header cache has {} items", cache.len());
    }

    /// Get a blockstack burnchain operation by txid
    #[cfg(test)]
    pub fn get_burnchain_transaction(conn: &Connection, txid: &Txid) -> Result<Option<BlockstackOperationType>, db_error> {
        // leader key?
        let leader_key_sql = "SELECT * FROM leader_keys WHERE txid = ?1 LIMIT 1";
        let args = [&txid];

        let leader_key_res = query_row_panic(conn, &leader_key_sql, &args,
                                             || "Multiple leader keys with same txid".to_string())?;
        if let Some(leader_key) = leader_key_res {
            return Ok(Some(BlockstackOperationType::LeaderKeyRegister(leader_key)));
        }
        
        // block commit?
        let block_commit_sql = "SELECT * FROM block_commits WHERE txid = ?1 LIMIT 1";

        let block_commit_res = query_row_panic(conn, &block_commit_sql, &args,
                                             || "Multiple block commits with same txid".to_string())?;
        if let Some(block_commit) = block_commit_res {
            return Ok(Some(BlockstackOperationType::LeaderBlockCommit(block_commit)));
        }

        // user burn?
        let user_burn_sql = "SELECT * FROM user_burn_support WHERE txid = ?1 LIMIT 1".to_string();

        let user_burn_res = query_row_panic(conn, &user_burn_sql, &args,
                                            || "Multiple user burns with same txid".to_string())?;
        if let Some(user_burn) = user_burn_res {
            return Ok(Some(BlockstackOperationType::UserBurnSupport(user_burn)));
        }

        Ok(None)
    }

}

impl <'a> SortitionHandleTx <'a> {
    /// Append a snapshot to a chain tip, and update various chain tip statistics.
    /// Returns the new state root of this fork.
    pub fn append_chain_tip_snapshot(&mut self, parent_snapshot: &BlockSnapshot, snapshot: &BlockSnapshot,
                                     block_ops: &Vec<BlockstackOperationType>,
                                     next_pox_info: Option<RewardCycleInfo>) -> Result<TrieHash, db_error> {
        assert_eq!(snapshot.parent_burn_header_hash, parent_snapshot.burn_header_hash);
        assert_eq!(parent_snapshot.block_height + 1, snapshot.block_height);
        if snapshot.sortition {
            assert_eq!(parent_snapshot.num_sortitions + 1, snapshot.num_sortitions);
        }
        else {
            assert_eq!(parent_snapshot.num_sortitions, snapshot.num_sortitions);
        }

        let mut parent_sn = parent_snapshot.clone();
        let root_hash = self.index_add_fork_info(&mut parent_sn, snapshot, block_ops, next_pox_info)?;

        let mut sn = snapshot.clone();
        sn.index_root = root_hash.clone();

        // preserve memoized stacks chain tip from this burn chain fork
        sn.canonical_stacks_tip_height = parent_sn.canonical_stacks_tip_height;
        sn.canonical_stacks_tip_hash = parent_sn.canonical_stacks_tip_hash;
        sn.canonical_stacks_tip_consensus_hash = parent_sn.canonical_stacks_tip_consensus_hash;

        self.insert_block_snapshot(&sn)?;

        for block_op in block_ops {
            self.store_burnchain_transaction(block_op, &sn.sortition_id)?;
        }

        Ok(root_hash)
    }

    fn store_transition_ops(&mut self, new_sortition: &SortitionId, transition: &BurnchainStateTransition) -> Result<(), db_error> {
        let sql = "INSERT INTO snapshot_transition_ops (sortition_id, accepted_ops, consumed_keys) VALUES (?, ?, ?)";
        let args: &[&dyn ToSql] = &[new_sortition,
                                    &serde_json::to_string(&transition.accepted_ops).unwrap(),
                                    &serde_json::to_string(&transition.consumed_leader_keys).unwrap()];
        self.execute(sql, args)?;
        Ok(())
    }

    fn get_pox_id(&mut self) -> Result<PoxId, db_error> {
        let chain_tip = self.context.chain_tip.clone();
        let pox_id = self.get_indexed(&chain_tip, db_keys::pox_identifier())?
            .map(|s| s.parse().expect("BUG: Bad PoX identifier stored in DB"))
            .expect("BUG: No PoX identifier stored.");
        Ok(pox_id)
    }

    /// Store a blockstack burnchain operation
    fn store_burnchain_transaction(&mut self, blockstack_op: &BlockstackOperationType, sort_id: &SortitionId) -> Result<(), db_error> {
        match blockstack_op {
            BlockstackOperationType::LeaderKeyRegister(ref op) => {
                info!("ACCEPTED({}) leader key register {} at {},{}", op.block_height, &op.txid, op.block_height, op.vtxindex);
                self.insert_leader_key(op, sort_id)
            },
            BlockstackOperationType::LeaderBlockCommit(ref op) => {
                info!("ACCEPTED({}) leader block commit {} at {},{}", op.block_height, &op.txid, op.block_height, op.vtxindex);
                self.insert_block_commit(op, sort_id)
            },
            BlockstackOperationType::UserBurnSupport(ref op) => {
                info!("ACCEPTED({}) user burn support {} at {},{}", op.block_height, &op.txid, op.block_height, op.vtxindex);
                self.insert_user_burn(op, sort_id)
            }
        }
    }

    /// Insert a leader key registration.
    /// No validity checking will be done, beyond what is encoded in the leader_keys table
    /// constraints.  That is, type mismatches and serialization issues will be caught, but nothing else.
    /// The corresponding snapshot must already be inserted
    fn insert_leader_key(&mut self, leader_key: &LeaderKeyRegisterOp, sort_id: &SortitionId) -> Result<(), db_error> {
        assert!(leader_key.block_height < BLOCK_HEIGHT_MAX);

        let args : &[&dyn ToSql] = &[
            &leader_key.txid,
            &leader_key.vtxindex,
            &u64_to_sql(leader_key.block_height)?,
            &leader_key.burn_header_hash,
            &leader_key.consensus_hash,
            &leader_key.public_key.to_hex(),
            &to_hex(&leader_key.memo),
            &leader_key.address.to_string(),
            sort_id
        ];

        self.execute("INSERT INTO leader_keys (txid, vtxindex, block_height, burn_header_hash, consensus_hash, public_key, memo, address, sortition_id) VALUES (?1, ?2, ?3, ?4, ?5, ?6, ?7, ?8, ?9)", args)?;

        Ok(())
    }
    
    /// Insert a leader block commitment.
    /// No validity checking will be done, beyond what is encoded in the block_commits table
    /// constraints.  That is, type mismatches and serialization issues will be caught, but nothing else.
    /// The corresponding snapshot must already be inserted
    fn insert_block_commit(&mut self, block_commit: &LeaderBlockCommitOp, sort_id: &SortitionId) -> Result<(), db_error> {
        assert!(block_commit.block_height < BLOCK_HEIGHT_MAX);

        // serialize tx input to JSON
        let tx_input_str = serde_json::to_string(&block_commit.input)
            .map_err(|e| db_error::SerializationError(e))?;

        // represent burn fee as TEXT 
        let burn_fee_str = format!("{}", block_commit.burn_fee);

        let args : &[&dyn ToSql] = &[
            &block_commit.txid,
            &block_commit.vtxindex,
            &u64_to_sql(block_commit.block_height)?,
            &block_commit.burn_header_hash, 
            &block_commit.block_header_hash,
            &block_commit.new_seed,
            &block_commit.parent_block_ptr,
            &block_commit.parent_vtxindex,
            &block_commit.key_block_ptr,
            &block_commit.key_vtxindex,
            &to_hex(&block_commit.memo[..]),
            &burn_fee_str,
            &tx_input_str,
            sort_id
        ];

        self.execute("INSERT INTO block_commits (txid, vtxindex, block_height, burn_header_hash, block_header_hash, new_seed, parent_block_ptr, parent_vtxindex, key_block_ptr, key_vtxindex, memo, burn_fee, input, sortition_id) \
                      VALUES (?1, ?2, ?3, ?4, ?5, ?6, ?7, ?8, ?9, ?10, ?11, ?12, ?13, ?14)", args)?;

        Ok(())
    }

    /// Insert a user support burn.
    /// No validity checking will be done, beyond what is encoded in the user_burn_support table
    /// constraints.  That is, type mismatches and serialization errors will be caught, but nothing
    /// else.
    /// The corresponding snapshot must already be inserted
    fn insert_user_burn(&mut self, user_burn: &UserBurnSupportOp, sort_id: &SortitionId) -> Result<(), db_error> {
        assert!(user_burn.block_height < BLOCK_HEIGHT_MAX);

        // represent burn fee as TEXT 
        let burn_fee_str = format!("{}", user_burn.burn_fee);

        let args : &[&dyn ToSql] = &[
            &user_burn.txid,
            &user_burn.vtxindex,
            &u64_to_sql(user_burn.block_height)?,
            &user_burn.burn_header_hash, 
            &user_burn.address.to_string(),
            &user_burn.consensus_hash,
            &user_burn.public_key.to_hex(),
            &user_burn.key_block_ptr,
            &user_burn.key_vtxindex,
            &user_burn.block_header_hash_160,
            &burn_fee_str,
            sort_id
        ];

        self.execute("INSERT INTO user_burn_support (txid, vtxindex, block_height, burn_header_hash, address, consensus_hash, public_key, key_block_ptr, key_vtxindex, block_header_hash_160, burn_fee, sortition_id) \
                      VALUES (?1, ?2, ?3, ?4, ?5, ?6, ?7, ?8, ?9, ?10, ?11, ?12)", args)?;

        Ok(())
    }

    /// Insert a snapshots row from a block's-worth of operations. 
    /// Do not call directly -- use append_chain_tip_snapshot to preserve the fork table structure.
    fn insert_block_snapshot(&self, snapshot: &BlockSnapshot) -> Result<(), db_error> {
        assert!(snapshot.block_height < BLOCK_HEIGHT_MAX);
        assert!(snapshot.num_sortitions < BLOCK_HEIGHT_MAX);

        test_debug!("Insert block snapshot state {} for block {} ({},{}) {}", snapshot.index_root, snapshot.block_height,
                    snapshot.burn_header_hash, snapshot.parent_burn_header_hash, snapshot.num_sortitions);

        let total_burn_str = format!("{}", snapshot.total_burn);

        let args : &[&dyn ToSql] = &[
            &u64_to_sql(snapshot.block_height)?,
            &snapshot.burn_header_hash,
            &u64_to_sql(snapshot.burn_header_timestamp)?,
            &snapshot.parent_burn_header_hash,
            &snapshot.consensus_hash,
            &snapshot.ops_hash,
            &total_burn_str,
            &snapshot.sortition,
            &snapshot.sortition_hash,
            &snapshot.winning_block_txid,
            &snapshot.winning_stacks_block_hash,
            &snapshot.index_root,
            &u64_to_sql(snapshot.num_sortitions)?,
            &snapshot.stacks_block_accepted,
            &u64_to_sql(snapshot.stacks_block_height)?,
            &u64_to_sql(snapshot.arrival_index)?,
            &u64_to_sql(snapshot.canonical_stacks_tip_height)?,
            &snapshot.canonical_stacks_tip_hash,
            &snapshot.canonical_stacks_tip_consensus_hash,
            &snapshot.sortition_id,
            &snapshot.pox_valid,
        ];

        self.execute("INSERT INTO snapshots \
                      (block_height, burn_header_hash, burn_header_timestamp, parent_burn_header_hash, consensus_hash, ops_hash, total_burn, sortition, sortition_hash, winning_block_txid, winning_stacks_block_hash, index_root, num_sortitions, \
                      stacks_block_accepted, stacks_block_height, arrival_index, canonical_stacks_tip_height, canonical_stacks_tip_hash, canonical_stacks_tip_consensus_hash, sortition_id, pox_valid) \
                      VALUES (?1, ?2, ?3, ?4, ?5, ?6, ?7, ?8, ?9, ?10, ?11, ?12, ?13, ?14, ?15, ?16, ?17, ?18, ?19, ?20, ?21)", args)
            .map_err(db_error::SqliteError)?;

        Ok(())
    }

    /// Record fork information to the index and calculate the new fork index root hash.
    /// * sortdb::vrf::${VRF_PUBLIC_KEY} --> 0 or 1 (1 if available, 0 if consumed), for each VRF public key we process
    /// * sortdb::last_sortition --> $BURN_BLOCK_HASH, for each block that had a sortition
    /// * sortdb::sortition_block_hash::${STACKS_BLOCK_HASH} --> $BURN_BLOCK_HASH for each winning block sortition
    /// * sortdb::stacks::block::${STACKS_BLOCK_HASH} --> ${STACKS_BLOCK_HEIGHT} for each block that has been accepted so far
    /// * sortdb::stacks::block::max_arrival_index --> ${ARRIVAL_INDEX} to set the maximum arrival index processed in this fork
    /// NOTE: the resulting index root must be globally unique.  This is guaranteed because each
    /// burn block hash is unique, no matter what fork it's on (and this index uses burn block
    /// hashes as its index's block hash data).
    fn index_add_fork_info(&mut self, parent_snapshot: &mut BlockSnapshot, snapshot: &BlockSnapshot,
                           block_ops: &Vec<BlockstackOperationType>,
                           next_pox_info: Option<RewardCycleInfo>) -> Result<TrieHash, db_error> {
        if !snapshot.is_initial() {
            assert_eq!(snapshot.parent_burn_header_hash, parent_snapshot.burn_header_hash);
            assert_eq!(&parent_snapshot.sortition_id, &self.context.chain_tip);
        }

        // data we want to store
        let mut keys = vec![];
        let mut values = vec![];

        // record each new VRF key, and each consumed VRF key
        for block_op in block_ops {
            if let BlockstackOperationType::LeaderKeyRegister(ref data) = block_op {
                keys.push(db_keys::vrf_key_status(&data.public_key));
                values.push("1".to_string()); // the value is no longer used, but the key needs to exist to figure whether a key was registered
            }
        }

        // map burnchain header hashes to sortition ids
        keys.push(db_keys::sortition_id_for_bhh(&snapshot.burn_header_hash));
        values.push(snapshot.sortition_id.to_hex());

        // if this commit has a sortition, record its burn block hash and stacks block hash
        if snapshot.sortition {
            keys.push(db_keys::last_sortition().to_string());
            values.push(snapshot.burn_header_hash.to_hex());

            keys.push(db_keys::stacks_block_present(&snapshot.winning_stacks_block_hash));
            values.push(snapshot.sortition_id.to_hex());
        }

        // if this is the start of a reward cycle, store the new PoX keys
        if !snapshot.is_initial() {
            if let Some(reward_info) = next_pox_info {
                let mut pox_id = self.get_pox_id()?;
                if reward_info.anchor_block_known {
                    pox_id.extend_with_present_block();
                } else {
                    pox_id.extend_with_not_present_block();
                }
                if let Some(ref anchor_block) = reward_info.anchor_block {
                    keys.push(db_keys::pox_anchor_to_prepare_end(anchor_block));
                    values.push(parent_snapshot.sortition_id.to_hex());

                    keys.push(db_keys::pox_last_anchor().to_string());
                    values.push(anchor_block.to_hex());
                } else {
                    keys.push(db_keys::pox_last_anchor().to_string());
                    values.push("".to_string());
                }
                keys.push(db_keys::pox_identifier().to_string());
                values.push(pox_id.to_string());
            }
        } else {
            assert_eq!(next_pox_info, None);
            keys.push(db_keys::pox_identifier().to_string());
            values.push(PoxId::initial().to_string());
        }

        // commit to all newly-arrived blocks
        let (mut block_arrival_keys, mut block_arrival_values) = self.process_new_block_arrivals(parent_snapshot)?;
        keys.append(&mut block_arrival_keys);
        values.append(&mut block_arrival_values);

        // store each indexed field
        //  -- marf tx _must_ have already began
        self.put_indexed_begin(&parent_snapshot.sortition_id, &snapshot.sortition_id)?;

        let root_hash = self.put_indexed_all(&keys, &values)?;
        self.context.chain_tip = snapshot.sortition_id.clone();
        Ok(root_hash)
    }

    /// Find all stacks blocks that were processed since parent_tip had been processed, and generate MARF
    /// key/value pairs for the subset that arrived on ancestor blocks of the parent.  Update the
    /// given parent chain tip to have the correct memoized canonical chain tip present in the fork
    /// it represents.
    fn process_new_block_arrivals(&mut self, parent_tip: &mut BlockSnapshot) -> Result<(Vec<String>, Vec<String>), db_error> {
        let mut keys = vec![];
        let mut values = vec![];

        let mut new_block_arrivals = vec![];

        let old_max_arrival_index = self.get_indexed(&parent_tip.sortition_id, &db_keys::stacks_block_max_arrival_index())?
            .unwrap_or("0".into())
            .parse::<u64>().expect("BUG: max arrival index is not a u64");

        let max_arrival_index = SortitionDB::get_max_arrival_index(self.tx())?;

        // find all Stacks block hashes who arrived since this parent_tip was built.
        for ari in old_max_arrival_index..(max_arrival_index+1) {
            test_debug!("Get block with arrival index {}", ari);
            let arrival_sn = match SortitionDB::get_snapshot_by_arrival_index(self.tx(), ari)? {
                Some(sn) => sn,
                None => {
                    continue;
                }
            };

            // must be an ancestor of this tip, or must be this tip
            if let Some(sn) = self.get_block_snapshot(&arrival_sn.burn_header_hash, &parent_tip.sortition_id)? {
                // this block arrived on an ancestor block
                assert_eq!(sn, arrival_sn);

                debug!("New Stacks anchored block arrived since {}: block {} ({}) ari={} tip={}", parent_tip.burn_header_hash, sn.stacks_block_height, sn.winning_stacks_block_hash, ari, &parent_tip.burn_header_hash);
                new_block_arrivals.push((sn.consensus_hash, sn.winning_stacks_block_hash, sn.stacks_block_height));
            }
            else {
                // this block did not arrive on an ancestor block
                continue;
            }
        }

        let mut best_tip_block_bhh = parent_tip.canonical_stacks_tip_hash.clone();
        let mut best_tip_consensus_hash = parent_tip.canonical_stacks_tip_consensus_hash.clone();
        let mut best_tip_height = parent_tip.canonical_stacks_tip_height;

        // NOTE: new_block_arrivals is ordered by arrival index, which means it is partially
        // ordered by block height!
        for (consensus_hash, block_bhh, height) in new_block_arrivals.into_iter() {
            keys.push(db_keys::stacks_block_index(&block_bhh));
            values.push(SortitionDB::stacks_block_index_value(height));

            if height > best_tip_height {
                debug!("At tip {}: {}/{} (height {}) is superceded by {}/{} (height {})", &parent_tip.burn_header_hash, &best_tip_consensus_hash, &best_tip_block_bhh, best_tip_height, consensus_hash, block_bhh, height);

                best_tip_block_bhh = block_bhh;
                best_tip_consensus_hash = consensus_hash;
                best_tip_height = height;
            }
        }

        // update parent tip
        parent_tip.canonical_stacks_tip_consensus_hash = best_tip_consensus_hash;
        parent_tip.canonical_stacks_tip_hash = best_tip_block_bhh;
        parent_tip.canonical_stacks_tip_height = best_tip_height;

        debug!("Max arrival for child of {} (burn {}) is {}", &parent_tip.consensus_hash, &parent_tip.burn_header_hash, &max_arrival_index);
        keys.push(db_keys::stacks_block_max_arrival_index());
        values.push(SortitionDB::stacks_block_max_arrival_index_value(max_arrival_index));

        Ok((keys, values))
    }

}

impl ChainstateDB for SortitionDB {
    fn backup(_backup_path: &String) -> Result<(), db_error> {
        return Err(db_error::NotImplemented);
    }
}

#[cfg(test)]
mod tests {
    use super::*;

    use util::db::Error as db_error;
    use util::get_epoch_time_secs;

    use chainstate::burn::operations::{
        LeaderBlockCommitOp,
        LeaderKeyRegisterOp,
        UserBurnSupportOp,
        BlockstackOperation,
        BlockstackOperationType
    };

    use burnchains::bitcoin::keys::BitcoinPublicKey;
    use burnchains::bitcoin::address::BitcoinAddress;
    use burnchains::bitcoin::BitcoinNetworkType;

    use burnchains::{Txid, BurnchainHeaderHash};
    use chainstate::burn::{ConsensusHash, VRFSeed, BlockHeaderHash};
    use util::hash::{hex_bytes, Hash160};
    use util::vrf::*;

    use chainstate::stacks::StacksAddress;
    use chainstate::stacks::StacksPublicKey;
    use address::AddressHashMode;
    use std::sync::mpsc::sync_channel;
    use std::thread;
    use core::*;

    #[test]
    fn test_instantiate() {
        let first_burn_hash = BurnchainHeaderHash::from_hex("0000000000000000000000000000000000000000000000000000000000000000").unwrap();
        let _db = SortitionDB::connect_test(123, &first_burn_hash).unwrap();
    }

    #[test]
    fn test_tx_begin_end() {
        let first_burn_hash = BurnchainHeaderHash::from_hex("0000000000000000000000000000000000000000000000000000000000000000").unwrap();
        let mut db = SortitionDB::connect_test(123, &first_burn_hash).unwrap();
        let tx = db.tx_begin().unwrap();
        tx.commit().unwrap();
    }

    fn test_append_snapshot(db: &mut SortitionDB, next_hash: BurnchainHeaderHash, block_ops: &Vec<BlockstackOperationType>) -> BlockSnapshot {
        let mut sn = SortitionDB::get_canonical_burn_chain_tip(db.conn()).unwrap();
        let mut tx = SortitionHandleTx::begin(db, &sn.sortition_id).unwrap();

        let sn_parent = sn.clone();
        sn.parent_burn_header_hash = sn.burn_header_hash.clone();
        sn.burn_header_hash = next_hash;
        sn.block_height += 1;
        sn.num_sortitions += 1;
        sn.sortition_id = SortitionId::stubbed(&sn.burn_header_hash);
        sn.consensus_hash = ConsensusHash(Hash160::from_data(&sn.consensus_hash.0).0);

        let index_root = tx.append_chain_tip_snapshot(&sn_parent, &sn, block_ops, None).unwrap();
        sn.index_root = index_root;

        tx.commit().unwrap();

        sn
    }

    #[test]
    fn test_insert_leader_key() {
        let block_height = 123;
        let vtxindex = 456;
        let first_burn_hash = BurnchainHeaderHash::from_hex("0000000000000000000000000000000000000000000000000000000000000000").unwrap();

        let leader_key = LeaderKeyRegisterOp { 
            consensus_hash: ConsensusHash::from_bytes(&hex_bytes("2222222222222222222222222222222222222222").unwrap()).unwrap(),
            public_key: VRFPublicKey::from_bytes(&hex_bytes("a366b51292bef4edd64063d9145c617fec373bceb0758e98cd72becd84d54c7a").unwrap()).unwrap(),
            memo: vec![01, 02, 03, 04, 05],
            address: StacksAddress::from_bitcoin_address(&BitcoinAddress::from_scriptpubkey(BitcoinNetworkType::Testnet, &hex_bytes("76a9140be3e286a15ea85882761618e366586b5574100d88ac").unwrap()).unwrap()),

            txid: Txid::from_bytes_be(&hex_bytes("1bfa831b5fc56c858198acb8e77e5863c1e9d8ac26d49ddb914e24d8d4083562").unwrap()).unwrap(),
            vtxindex: vtxindex,
            block_height: block_height + 1,
            burn_header_hash: BurnchainHeaderHash([0x01; 32])
        };

        let mut db = SortitionDB::connect_test(block_height, &first_burn_hash).unwrap();

        let snapshot = test_append_snapshot(&mut db, BurnchainHeaderHash([0x01; 32]),
                                            &vec![BlockstackOperationType::LeaderKeyRegister(leader_key.clone())]);

        {
            let ic = db.index_conn();
            let leader_key_opt = SortitionDB::get_leader_key_at(&ic, block_height + 1, vtxindex, &snapshot.sortition_id).unwrap();
            assert!(leader_key_opt.is_some());
            assert_eq!(leader_key_opt.unwrap(), leader_key);
        }

        let new_snapshot = test_append_snapshot(&mut db, BurnchainHeaderHash([0x02; 32]),
                                            &vec![]);

        {
            let ic = db.index_conn();
            let leader_key_opt = SortitionDB::get_leader_key_at(&ic, block_height + 1, vtxindex, &new_snapshot.sortition_id).unwrap();
            assert!(leader_key_opt.is_some());
            assert_eq!(leader_key_opt.unwrap(), leader_key);
            
            let leader_key_none = SortitionDB::get_leader_key_at(&ic, block_height + 1, vtxindex+1, &new_snapshot.sortition_id).unwrap();
            assert!(leader_key_none.is_none());
        }
    }

    #[test]
    fn test_insert_block_commit() {
        let block_height = 123;
        let vtxindex = 456;
        let first_burn_hash = BurnchainHeaderHash::from_hex("0000000000000000000000000000000000000000000000000000000000000000").unwrap();

        let leader_key = LeaderKeyRegisterOp { 
            consensus_hash: ConsensusHash::from_bytes(&hex_bytes("2222222222222222222222222222222222222222").unwrap()).unwrap(),
            public_key: VRFPublicKey::from_bytes(&hex_bytes("a366b51292bef4edd64063d9145c617fec373bceb0758e98cd72becd84d54c7a").unwrap()).unwrap(),
            memo: vec![01, 02, 03, 04, 05],
            address: StacksAddress::from_bitcoin_address(&BitcoinAddress::from_scriptpubkey(BitcoinNetworkType::Testnet, &hex_bytes("76a9140be3e286a15ea85882761618e366586b5574100d88ac").unwrap()).unwrap()),

            txid: Txid::from_bytes_be(&hex_bytes("1bfa831b5fc56c858198acb8e77e5863c1e9d8ac26d49ddb914e24d8d4083562").unwrap()).unwrap(),
            vtxindex: vtxindex,
            block_height: block_height + 1,
            burn_header_hash: BurnchainHeaderHash([0x01; 32])
        };

        let block_commit = LeaderBlockCommitOp {
            block_header_hash: BlockHeaderHash::from_bytes(&hex_bytes("2222222222222222222222222222222222222222222222222222222222222222").unwrap()).unwrap(),
            new_seed: VRFSeed::from_bytes(&hex_bytes("3333333333333333333333333333333333333333333333333333333333333333").unwrap()).unwrap(),
            parent_block_ptr: 0x43424140,
            parent_vtxindex: 0x5150,
            key_block_ptr: (block_height + 1) as u32,
            key_vtxindex: vtxindex as u16,
            memo: vec![0x80],

            burn_fee: 12345,
            input: BurnchainSigner {
                public_keys: vec![
                    StacksPublicKey::from_hex("02d8015134d9db8178ac93acbc43170a2f20febba5087a5b0437058765ad5133d0").unwrap(),
                ],
                num_sigs: 1, 
                hash_mode: AddressHashMode::SerializeP2PKH
            },

            txid: Txid::from_bytes_be(&hex_bytes("3c07a0a93360bc85047bbaadd49e30c8af770f73a37e10fec400174d2e5f27cf").unwrap()).unwrap(),
            vtxindex: vtxindex,
            block_height: block_height + 2,
            burn_header_hash: BurnchainHeaderHash([0x03; 32])
        };

        let mut db = SortitionDB::connect_test(block_height, &first_burn_hash).unwrap();

        let snapshot = test_append_snapshot(&mut db, BurnchainHeaderHash([0x01; 32]),
                                            &vec![BlockstackOperationType::LeaderKeyRegister(leader_key.clone())]);

        // test get_consumed_leader_keys()
        {
            let mut ic = SortitionHandleTx::begin(&mut db, &snapshot.sortition_id).unwrap();
            let keys = ic.get_consumed_leader_keys(&snapshot, &vec![block_commit.clone()]).unwrap();
            assert_eq!(keys, vec![leader_key.clone()]);
        }

<<<<<<< HEAD
        // test is_leader_key_consumed()
        {
            let mut ic = SortitionHandleTx::begin(&mut db, &snapshot.sortition_id).unwrap();
            let is_consumed = ic.is_leader_key_consumed(&leader_key).unwrap();
            assert!(!is_consumed);
        }

=======
>>>>>>> 53cf6312
        let snapshot_consumed = test_append_snapshot(&mut db, BurnchainHeaderHash([0x03; 32]),
                                                     &vec![BlockstackOperationType::LeaderBlockCommit(block_commit.clone())]);

        {
            let res_block_commits = SortitionDB::get_block_commits_by_block(db.conn(), &snapshot_consumed.sortition_id).unwrap();
            assert_eq!(res_block_commits.len(), 1);
            assert_eq!(res_block_commits[0], block_commit);
        }
        
<<<<<<< HEAD
        // test is_leader_key_consumed() now that the commit exists
        {
            let mut ic = SortitionHandleTx::begin(&mut db, &snapshot_consumed.sortition_id).unwrap();
            let is_consumed = ic.is_leader_key_consumed(&leader_key).unwrap();
            assert!(is_consumed);
        }

=======
>>>>>>> 53cf6312
        // advance and get parent
        let empty_snapshot = test_append_snapshot(&mut db, BurnchainHeaderHash([0x05; 32]),
                                                  &vec![]);

        // test get_block_commit_parent()
        {
            let ic = db.index_conn();
            let parent = SortitionDB::get_block_commit_parent(&ic, block_height + 2, block_commit.vtxindex, &empty_snapshot.sortition_id).unwrap();
            assert!(parent.is_some());
            assert_eq!(parent.unwrap(), block_commit);

            let parent = SortitionDB::get_block_commit_parent(&ic, block_height + 3, block_commit.vtxindex, &empty_snapshot.sortition_id).unwrap();
            assert!(parent.is_none());
            
            let parent = SortitionDB::get_block_commit_parent(&ic, block_height + 2, block_commit.vtxindex + 1, &empty_snapshot.sortition_id).unwrap();
            assert!(parent.is_none());
        }

        // test get_block_commit()
        {
            let handle = db.index_handle(&empty_snapshot.sortition_id);
            let commit = handle.get_block_commit_by_txid(&block_commit.txid).unwrap();
            assert!(commit.is_some());
            assert_eq!(commit.unwrap(), block_commit);

            let bad_txid = Txid::from_bytes_be(&hex_bytes("4c07a0a93360bc85047bbaadd49e30c8af770f73a37e10fec400174d2e5f27cf").unwrap()).unwrap();
            let commit = handle.get_block_commit_by_txid(&bad_txid).unwrap();
            assert!(commit.is_none());
        }
        
        // test get_consumed_leader_keys() (should be doable at any subsequent index root)
        {
            let mut ic = SortitionHandleTx::begin(&mut db, &snapshot.sortition_id).unwrap();
            let keys = ic.get_consumed_leader_keys(&empty_snapshot, &vec![block_commit.clone()]).unwrap();
            assert_eq!(keys, vec![leader_key.clone()]);
        }
        
<<<<<<< HEAD
        // test is_leader_key_consumed() (should be duable at any subsequent index root)
        {
            let mut ic = SortitionHandleTx::begin(&mut db, &empty_snapshot.sortition_id).unwrap();
            let is_consumed = ic.is_leader_key_consumed(&leader_key).unwrap();
            assert!(is_consumed);
        }
        {
            let mut ic = SortitionHandleTx::begin(&mut db, &snapshot.sortition_id).unwrap();
            let is_consumed = ic.is_leader_key_consumed(&leader_key).unwrap();
            assert!(!is_consumed);
        }

=======
>>>>>>> 53cf6312
        // make a fork between the leader key and block commit, and verify that the key is
        // unconsumed
        let fork_snapshot = {
            let mut sn = SortitionDB::get_block_snapshot(db.conn(), &snapshot.sortition_id).unwrap().unwrap();
            let next_hash = BurnchainHeaderHash([0x13; 32]);
            let mut tx = SortitionHandleTx::begin(&mut db, &sn.sortition_id).unwrap();

            let sn_parent = sn.clone();
            sn.parent_burn_header_hash = sn.burn_header_hash.clone();
            sn.sortition_id = SortitionId(next_hash.0.clone());
            sn.burn_header_hash = next_hash;
            sn.block_height += 1;
            sn.num_sortitions += 1;
            sn.consensus_hash = ConsensusHash([0x23; 20]);

            let index_root = tx.append_chain_tip_snapshot(&sn_parent, &sn, &vec![], None).unwrap();
            sn.index_root = index_root;
            
            tx.commit().unwrap();

            sn
        };

        // test get_consumed_leader_keys() and is_leader_key_consumed() against this new fork
        {
            let mut ic = SortitionHandleTx::begin(&mut db, &snapshot.sortition_id).unwrap();
            let keys = ic.get_consumed_leader_keys(&fork_snapshot, &vec![block_commit.clone()]).unwrap();
            assert_eq!(keys, vec![leader_key.clone()]);
        }
<<<<<<< HEAD
        
        // test is_leader_key_consumed() (should be duable at any subsequent index root)
        {
            let mut ic = SortitionHandleTx::begin(&mut db, &fork_snapshot.sortition_id).unwrap();
            let is_consumed = ic.is_leader_key_consumed(&leader_key).unwrap();
            assert!(!is_consumed);
        }
=======
>>>>>>> 53cf6312
    }
    
    #[test]
    fn test_insert_user_burn() {
        let block_height = 123;
        let vtxindex = 456;
        let first_burn_hash = BurnchainHeaderHash::from_hex("0000000000000000000000000000000000000000000000000000000000000000").unwrap();

        let leader_key = LeaderKeyRegisterOp { 
            consensus_hash: ConsensusHash::from_bytes(&hex_bytes("2222222222222222222222222222222222222222").unwrap()).unwrap(),
            public_key: VRFPublicKey::from_bytes(&hex_bytes("a366b51292bef4edd64063d9145c617fec373bceb0758e98cd72becd84d54c7a").unwrap()).unwrap(),
            memo: vec![01, 02, 03, 04, 05],
            address: StacksAddress::from_bitcoin_address(&BitcoinAddress::from_scriptpubkey(BitcoinNetworkType::Testnet, &hex_bytes("76a9140be3e286a15ea85882761618e366586b5574100d88ac").unwrap()).unwrap()),

            txid: Txid::from_bytes_be(&hex_bytes("1bfa831b5fc56c858198acb8e77e5863c1e9d8ac26d49ddb914e24d8d4083562").unwrap()).unwrap(),
            vtxindex: vtxindex,
            block_height: block_height + 1,
            burn_header_hash: BurnchainHeaderHash([0x01; 32])
        };

        let user_burn = UserBurnSupportOp {
            address: StacksAddress::new(1, Hash160([1u8; 20])),
            consensus_hash: ConsensusHash::from_bytes(&hex_bytes("2222222222222222222222222222222222222222").unwrap()).unwrap(),
            public_key: VRFPublicKey::from_bytes(&hex_bytes("a366b51292bef4edd64063d9145c617fec373bceb0758e98cd72becd84d54c7a").unwrap()).unwrap(),
            block_header_hash_160: Hash160::from_bytes(&hex_bytes("3333333333333333333333333333333333333333").unwrap()).unwrap(),
            key_block_ptr: (block_height + 1) as u32,
            key_vtxindex: vtxindex as u16,
            burn_fee: 12345,

            txid: Txid::from_bytes_be(&hex_bytes("1d5cbdd276495b07f0e0bf0181fa57c175b217bc35531b078d62fc20986c716c").unwrap()).unwrap(),
            vtxindex: vtxindex,
            block_height: block_height + 2,
            burn_header_hash: BurnchainHeaderHash([0x03; 32])
        };

        let mut db = SortitionDB::connect_test(block_height, &first_burn_hash).unwrap();
        

        let snapshot = test_append_snapshot(&mut db, BurnchainHeaderHash([0x01; 32]),
                                            &vec![BlockstackOperationType::LeaderKeyRegister(leader_key.clone())]);

        let user_burn_snapshot = test_append_snapshot(&mut db, BurnchainHeaderHash([0x03; 32]),
                                                      &vec![BlockstackOperationType::UserBurnSupport(user_burn.clone())]);

        {
            let res_user_burns = SortitionDB::get_user_burns_by_block(db.conn(), &user_burn_snapshot.sortition_id).unwrap();
            assert_eq!(res_user_burns.len(), 1);
            assert_eq!(res_user_burns[0], user_burn);

            let no_user_burns = SortitionDB::get_user_burns_by_block(db.conn(), &snapshot.sortition_id).unwrap();
            assert_eq!(no_user_burns.len(), 0);
        }
    }

    #[test]
    fn has_VRF_public_key() {
        let public_key = VRFPublicKey::from_bytes(&hex_bytes("a366b51292bef4edd64063d9145c617fec373bceb0758e98cd72becd84d54c7a").unwrap()).unwrap();
        let block_height = 123;
        let vtxindex = 456;
        let first_burn_hash = BurnchainHeaderHash::from_hex("0000000000000000000000000000000000000000000000000000000000000000").unwrap();

        let leader_key = LeaderKeyRegisterOp { 
            consensus_hash: ConsensusHash::from_bytes(&hex_bytes("2222222222222222222222222222222222222222").unwrap()).unwrap(),
            public_key: public_key.clone(),
            memo: vec![01, 02, 03, 04, 05],
            address: StacksAddress::from_bitcoin_address(&BitcoinAddress::from_scriptpubkey(BitcoinNetworkType::Testnet, &hex_bytes("76a9140be3e286a15ea85882761618e366586b5574100d88ac").unwrap()).unwrap()),

            txid: Txid::from_bytes_be(&hex_bytes("1bfa831b5fc56c858198acb8e77e5863c1e9d8ac26d49ddb914e24d8d4083562").unwrap()).unwrap(),
            vtxindex: vtxindex,
            block_height: block_height + 2,
            burn_header_hash: BurnchainHeaderHash([0x03; 32])
        };

        let mut db = SortitionDB::connect_test(block_height, &first_burn_hash).unwrap();
        
        let no_key_snapshot = test_append_snapshot(&mut db, BurnchainHeaderHash([0x01; 32]),
                                                   &vec![]);

        let has_key_before = {
            let mut ic = SortitionHandleTx::begin(&mut db, &no_key_snapshot.sortition_id).unwrap();
            ic.has_VRF_public_key(&public_key).unwrap()
        };

        assert!(!has_key_before);

        let key_snapshot = test_append_snapshot(&mut db, BurnchainHeaderHash([0x03; 32]),
                                                &vec![BlockstackOperationType::LeaderKeyRegister(leader_key.clone())]);

        let has_key_after = {
            let mut ic = SortitionHandleTx::begin(&mut db, &key_snapshot.sortition_id).unwrap();
            ic.has_VRF_public_key(&public_key).unwrap()
        };

        assert!(has_key_after);
    }

    #[test]
    fn is_fresh_consensus_hash() {
        let consensus_hash_lifetime = 24;
        let first_burn_hash = BurnchainHeaderHash::from_hex("10000000000000000000000000000000000000000000000000000000000000ff").unwrap();
        let mut db = SortitionDB::connect_test(0, &first_burn_hash).unwrap();
        {
            let mut last_snapshot = SortitionDB::get_first_block_snapshot(db.conn()).unwrap();
            for i in 0..255 {
                let sortition_id = SortitionId([0,0,0,0,0,0,0,0,0,0,0,0,0,0,0,0,0,0,0,0,0,0,0,0,0,0,0,0,0,0,0,i as u8]);
                let parent_sortition_id = if i == 0 {
                    last_snapshot.sortition_id.clone()
                } else {
                    SortitionId([0,0,0,0,0,0,0,0,0,0,0,0,0,0,0,0,0,0,0,0,0,0,0,0,0,0,0,0,0,0,0,i-1 as u8])
                };

                let mut tx = SortitionHandleTx::begin(&mut db, &parent_sortition_id).unwrap();
                let snapshot_row = BlockSnapshot {
                    pox_valid: true,
                    block_height: i as u64 +1,
                    burn_header_timestamp: get_epoch_time_secs(),
                    burn_header_hash: BurnchainHeaderHash::from_bytes(&[0,0,0,0,0,0,0,0,0,0,0,0,0,0,0,0,0,0,0,0,0,0,0,0,0,0,0,0,0,0,0,i as u8]).unwrap(),
                    sortition_id,
                    parent_burn_header_hash: BurnchainHeaderHash::from_bytes(&[(if i == 0 { 0x10 } else { 0 }) as u8,0,0,0,0,0,0,0,0,0,0,0,0,0,0,0,0,0,0,0,0,0,0,0,0,0,0,0,0,0,0,(if i == 0 { 0xff } else { i - 1 }) as u8]).unwrap(),
                    consensus_hash: ConsensusHash::from_bytes(&[0,0,0,0,0,0,0,0,0,0,0,0,0,0,0,0,0,0,0,(i+1) as u8]).unwrap(),
                    ops_hash: OpsHash::from_bytes(&[0,0,0,0,0,0,0,0,0,0,0,0,0,0,0,0,0,0,0,0,0,0,0,0,0,0,0,0,0,0,0,i as u8]).unwrap(),
                    total_burn: i as u64,
                    sortition: true,
                    sortition_hash: SortitionHash::initial(),
                    winning_block_txid: Txid::from_hex("0000000000000000000000000000000000000000000000000000000000000000").unwrap(),
                    winning_stacks_block_hash: BlockHeaderHash::from_hex("0000000000000000000000000000000000000000000000000000000000000000").unwrap(),
                    index_root: TrieHash::from_empty_data(),
                    num_sortitions: i as u64 + 1,
                    stacks_block_accepted: false,
                    stacks_block_height: 0,
                    arrival_index: 0,
                    canonical_stacks_tip_height: 0,
                    canonical_stacks_tip_hash: BlockHeaderHash([0u8; 32]),
                    canonical_stacks_tip_consensus_hash: ConsensusHash([0u8; 20])
                };
                let index_root = tx.append_chain_tip_snapshot(&last_snapshot, &snapshot_row,
                                                              &vec![], None).unwrap();
                last_snapshot = snapshot_row;
                last_snapshot.index_root = index_root;
                tx.commit().unwrap();
            }
        }

        let tip = SortitionDB::get_canonical_burn_chain_tip(db.conn()).unwrap();

        let ch_fresh = ConsensusHash::from_bytes(&[0,0,0,0,0,0,0,0,0,0,0,0,0,0,0,0,0,0,0,255]).unwrap();
        let ch_oldest_fresh = ConsensusHash::from_bytes(&[0,0,0,0,0,0,0,0,0,0,0,0,0,0,0,0,0,0,0,(255 - consensus_hash_lifetime) as u8]).unwrap();
        let ch_newest_stale = ConsensusHash::from_bytes(&[0,0,0,0,0,0,0,0,0,0,0,0,0,0,0,0,0,0,0,(255 - consensus_hash_lifetime - 1) as u8]).unwrap();
        let ch_missing = ConsensusHash::from_bytes(&[0,0,0,0,0,0,0,0,0,0,0,0,0,0,0,0,0,0,1,255]).unwrap();

        let mut ic = SortitionHandleTx::begin(&mut db, &tip.sortition_id).unwrap();
        let fresh_check = ic.is_fresh_consensus_hash(consensus_hash_lifetime, &ch_fresh).unwrap();

        assert!(fresh_check);

        let oldest_fresh_check = ic.is_fresh_consensus_hash(consensus_hash_lifetime, &ch_oldest_fresh).unwrap();

        assert!(oldest_fresh_check);

        let newest_stale_check = ic.is_fresh_consensus_hash(consensus_hash_lifetime, &ch_newest_stale).unwrap();

        assert!(!newest_stale_check);

            
        let missing_check = ic.is_fresh_consensus_hash(consensus_hash_lifetime, &ch_missing).unwrap();

        assert!(!missing_check);
    }

    #[test]
    fn get_consensus_at() {
        let first_burn_hash = BurnchainHeaderHash::from_hex("10000000000000000000000000000000000000000000000000000000000000ff").unwrap();
        let mut db = SortitionDB::connect_test(0, &first_burn_hash).unwrap();
        {
            let mut last_snapshot = SortitionDB::get_first_block_snapshot(db.conn()).unwrap();
            for i in 0..256u64 {
                let sortition_id = SortitionId([0,0,0,0,0,0,0,0,0,0,0,0,0,0,0,0,0,0,0,0,0,0,0,0,0,0,0,0,0,0,0,i as u8]);
                let parent_sortition_id = if i == 0 {
                    last_snapshot.sortition_id.clone()
                } else {
                    SortitionId([0,0,0,0,0,0,0,0,0,0,0,0,0,0,0,0,0,0,0,0,0,0,0,0,0,0,0,0,0,0,0,(i-1) as u8])
                };

                let mut tx = SortitionHandleTx::begin(&mut db, &parent_sortition_id).unwrap();
                let snapshot_row = BlockSnapshot {
                    pox_valid: true,
                    block_height: i as u64 +1,
                    burn_header_timestamp: get_epoch_time_secs(),
                    burn_header_hash: BurnchainHeaderHash::from_bytes(&[0,0,0,0,0,0,0,0,0,0,0,0,0,0,0,0,0,0,0,0,0,0,0,0,0,0,0,0,0,0,0,i as u8]).unwrap(),
                    sortition_id,
                    parent_burn_header_hash: BurnchainHeaderHash::from_bytes(&[(if i == 0 { 0x10 } else { 0 }) as u8,0,0,0,0,0,0,0,0,0,0,0,0,0,0,0,0,0,0,0,0,0,0,0,0,0,0,0,0,0,0,(if i == 0 { 0xff } else { i - 1 }) as u8]).unwrap(),
                    consensus_hash: ConsensusHash::from_bytes(&[0,0,0,0,0,0,0,0,0,0,0,0,0,0,0,0,0,0,((i+1)/256) as u8,(i+1) as u8]).unwrap(),
                    ops_hash: OpsHash::from_bytes(&[0,0,0,0,0,0,0,0,0,0,0,0,0,0,0,0,0,0,0,0,0,0,0,0,0,0,0,0,0,0,0,i as u8]).unwrap(),
                    total_burn: i as u64,
                    sortition: true,
                    sortition_hash: SortitionHash::initial(),
                    winning_block_txid: Txid::from_hex("0000000000000000000000000000000000000000000000000000000000000000").unwrap(),
                    winning_stacks_block_hash: BlockHeaderHash::from_hex("0000000000000000000000000000000000000000000000000000000000000000").unwrap(),
                    index_root: TrieHash::from_empty_data(),
                    num_sortitions: i as u64 + 1,
                    stacks_block_accepted: false,
                    stacks_block_height: 0,
                    arrival_index: 0,
                    canonical_stacks_tip_height: 0,
                    canonical_stacks_tip_hash: BlockHeaderHash([0u8; 32]),
                    canonical_stacks_tip_consensus_hash: ConsensusHash([0u8; 20]),
                };
                let index_root = tx.append_chain_tip_snapshot(&last_snapshot, &snapshot_row,
                                                              &vec![], None).unwrap();
                last_snapshot = snapshot_row;
                last_snapshot.index_root = index_root;
                // should succeed within the tx
                let ch = tx.get_consensus_at(i as u64 + 1).unwrap().unwrap();
                assert_eq!(ch, last_snapshot.consensus_hash);

                tx.commit().unwrap();
            }
        }

        let tip = SortitionDB::get_canonical_burn_chain_tip(db.conn()).unwrap();

        for i in 0..256 {
            // should succeed within the conn
            let ic = db.index_handle(&tip.sortition_id);
            let expected_ch = ConsensusHash::from_bytes(&[0,0,0,0,0,0,0,0,0,0,0,0,0,0,0,0,0,0,0,i as u8]).unwrap();
            let ch = ic.get_consensus_at(i).unwrap().unwrap();
            assert_eq!(ch, expected_ch);
        }
    }

    #[test]
    fn get_block_burn_amount() {
        let block_height = 123;
        let vtxindex = 456;
        let first_burn_hash = BurnchainHeaderHash::from_hex("0000000000000000000000000000000000000000000000000000000000000000").unwrap();

        let leader_key = LeaderKeyRegisterOp { 
            consensus_hash: ConsensusHash::from_bytes(&hex_bytes("2222222222222222222222222222222222222222").unwrap()).unwrap(),
            public_key: VRFPublicKey::from_bytes(&hex_bytes("a366b51292bef4edd64063d9145c617fec373bceb0758e98cd72becd84d54c7a").unwrap()).unwrap(),
            memo: vec![01, 02, 03, 04, 05],
            address: StacksAddress::from_bitcoin_address(&BitcoinAddress::from_scriptpubkey(BitcoinNetworkType::Testnet, &hex_bytes("76a9140be3e286a15ea85882761618e366586b5574100d88ac").unwrap()).unwrap()),

            txid: Txid::from_bytes_be(&hex_bytes("1bfa831b5fc56c858198acb8e77e5863c1e9d8ac26d49ddb914e24d8d4083562").unwrap()).unwrap(),
            vtxindex: vtxindex,
            block_height: block_height + 1,
            burn_header_hash: BurnchainHeaderHash([0x01; 32])
        };

        let block_commit = LeaderBlockCommitOp {
            block_header_hash: BlockHeaderHash::from_bytes(&hex_bytes("2222222222222222222222222222222222222222222222222222222222222222").unwrap()).unwrap(),
            new_seed: VRFSeed::from_bytes(&hex_bytes("3333333333333333333333333333333333333333333333333333333333333333").unwrap()).unwrap(),
            parent_block_ptr: 0x43424140,
            parent_vtxindex: 0x4342,
            key_block_ptr: (block_height + 1) as u32,
            key_vtxindex: vtxindex as u16,
            memo: vec![0x80],

            burn_fee: 12345,
            input: BurnchainSigner {
                public_keys: vec![
                    StacksPublicKey::from_hex("02d8015134d9db8178ac93acbc43170a2f20febba5087a5b0437058765ad5133d0").unwrap(),
                ],
                num_sigs: 1, 
                hash_mode: AddressHashMode::SerializeP2PKH
            },

            txid: Txid::from_bytes_be(&hex_bytes("3c07a0a93360bc85047bbaadd49e30c8af770f73a37e10fec400174d2e5f27cf").unwrap()).unwrap(),
            vtxindex: vtxindex,
            block_height: block_height + 2,
            burn_header_hash: BurnchainHeaderHash([0x03; 32])
        };

        let user_burn = UserBurnSupportOp {
            address: StacksAddress::new(2, Hash160([2u8; 20])),
            consensus_hash: ConsensusHash::from_bytes(&hex_bytes("2222222222222222222222222222222222222222").unwrap()).unwrap(),
            public_key: VRFPublicKey::from_bytes(&hex_bytes("a366b51292bef4edd64063d9145c617fec373bceb0758e98cd72becd84d54c7a").unwrap()).unwrap(),
            block_header_hash_160: Hash160::from_bytes(&hex_bytes("3333333333333333333333333333333333333333").unwrap()).unwrap(),
            key_block_ptr: (block_height + 1) as u32,
            key_vtxindex: vtxindex as u16,
            burn_fee: 12345,

            txid: Txid::from_bytes_be(&hex_bytes("1d5cbdd276495b07f0e0bf0181fa57c175b217bc35531b078d62fc20986c716c").unwrap()).unwrap(),
            vtxindex: vtxindex + 1,
            block_height: block_height + 2,
            burn_header_hash: BurnchainHeaderHash([0x03; 32])
        };

        let mut db = SortitionDB::connect_test(block_height, &first_burn_hash).unwrap();

        let key_snapshot = test_append_snapshot(&mut db, BurnchainHeaderHash([0x01; 32]),
                                                &vec![BlockstackOperationType::LeaderKeyRegister(leader_key.clone())]);

        let commit_snapshot = test_append_snapshot(&mut db, BurnchainHeaderHash([0x03; 32]),
                                                   &vec![BlockstackOperationType::LeaderBlockCommit(block_commit.clone()), BlockstackOperationType::UserBurnSupport(user_burn.clone())]);
    
        {
            let burn_amt = SortitionDB::get_block_burn_amount(db.conn(), &commit_snapshot).unwrap();
            assert_eq!(burn_amt, block_commit.burn_fee + user_burn.burn_fee);

            let no_burn_amt = SortitionDB::get_block_burn_amount(db.conn(), &key_snapshot).unwrap();
            assert_eq!(no_burn_amt, 0);
        }
    }
   
    #[test]
    fn get_last_snapshot_with_sortition() {
        let block_height = 123;
        let total_burn_sortition = 100;
        let total_burn_no_sortition = 200;
        let first_burn_hash = BurnchainHeaderHash::from_hex("0000000000000000000000000000000000000000000000000000000000000000").unwrap();

        let mut first_snapshot = BlockSnapshot {
            pox_valid: true,
            block_height: block_height - 2,
            burn_header_timestamp: get_epoch_time_secs(),
            burn_header_hash: first_burn_hash.clone(),
            sortition_id: SortitionId(first_burn_hash.0.clone()),
            parent_burn_header_hash: BurnchainHeaderHash([0xff; 32]),
            consensus_hash: ConsensusHash::from_hex("0000000000000000000000000000000000000000").unwrap(),
            ops_hash: OpsHash::from_hex("0000000000000000000000000000000000000000000000000000000000000000").unwrap(),
            total_burn: 0,
            sortition: true,
            sortition_hash: SortitionHash::initial(),
            winning_block_txid: Txid::from_hex("0000000000000000000000000000000000000000000000000000000000000000").unwrap(),
            winning_stacks_block_hash: BlockHeaderHash::from_hex("0000000000000000000000000000000000000000000000000000000000000000").unwrap(),
            index_root: TrieHash([0u8; 32]),
            num_sortitions: 0,
            stacks_block_accepted: false,
            stacks_block_height: 0,
            arrival_index: 0,
            canonical_stacks_tip_height: 0,
            canonical_stacks_tip_hash: BlockHeaderHash([0u8; 32]),
            canonical_stacks_tip_consensus_hash: ConsensusHash([0u8; 20])
        };

        let mut snapshot_with_sortition = BlockSnapshot {
            pox_valid: true,
            block_height: block_height,
            burn_header_timestamp: get_epoch_time_secs(),
            burn_header_hash: BurnchainHeaderHash::from_bytes(&[0,0,0,0,0,0,0,0,0,0,0,0,0,0,0,0,0,0,0,0,0,0,0,0,0,0,0,0,0,0,0,2]).unwrap(),
            sortition_id: SortitionId([0,0,0,0,0,0,0,0,0,0,0,0,0,0,0,0,0,0,0,0,0,0,0,0,0,0,0,0,0,0,0,2]),
            parent_burn_header_hash:  BurnchainHeaderHash::from_bytes(&[0,0,0,0,0,0,0,0,0,0,0,0,0,0,0,0,0,0,0,0,0,0,0,0,0,0,0,0,0,0,0,1]).unwrap(),
            consensus_hash: ConsensusHash::from_bytes(&[0,0,0,0,0,0,0,0,0,0,0,0,0,0,0,0,0,0,0,1]).unwrap(),
            ops_hash: OpsHash::from_bytes(&[0,0,0,0,0,0,0,0,0,0,0,0,0,0,0,0,0,0,0,0,0,0,0,0,0,0,0,0,0,0,0,1]).unwrap(),
            total_burn: total_burn_sortition,
            sortition: true,
            sortition_hash: SortitionHash::initial(),
            winning_block_txid: Txid::from_hex("0000000000000000000000000000000000000000000000000000000000000001").unwrap(),
            winning_stacks_block_hash: BlockHeaderHash::from_hex("0000000000000000000000000000000000000000000000000000000000000001").unwrap(),
            index_root: TrieHash([1u8; 32]),
            num_sortitions: 1,
            stacks_block_accepted: false,
            stacks_block_height: 0,
            arrival_index: 0,
            canonical_stacks_tip_height: 0,
            canonical_stacks_tip_hash: BlockHeaderHash([0u8; 32]),
            canonical_stacks_tip_consensus_hash: ConsensusHash([0u8; 20])
        };

        let snapshot_without_sortition = BlockSnapshot {
            pox_valid: true,
            block_height: block_height - 1,
            burn_header_timestamp: get_epoch_time_secs(),
            burn_header_hash: BurnchainHeaderHash::from_bytes(&[0,0,0,0,0,0,0,0,0,0,0,0,0,0,0,0,0,0,0,0,0,0,0,0,0,0,0,0,0,0,0,1]).unwrap(),
            sortition_id: SortitionId([0,0,0,0,0,0,0,0,0,0,0,0,0,0,0,0,0,0,0,0,0,0,0,0,0,0,0,0,0,0,0,1]),
            parent_burn_header_hash: BurnchainHeaderHash::from_bytes(&[0,0,0,0,0,0,0,0,0,0,0,0,0,0,0,0,0,0,0,0,0,0,0,0,0,0,0,0,0,0,0,0]).unwrap(),
            consensus_hash: ConsensusHash::from_bytes(&[0,0,0,0,0,0,0,0,0,0,0,0,0,0,0,0,0,0,0,2]).unwrap(),
            ops_hash: OpsHash::from_bytes(&[0,0,0,0,0,0,0,0,0,0,0,0,0,0,0,0,0,0,0,0,0,0,0,0,0,0,0,0,0,0,0,2]).unwrap(),
            total_burn: total_burn_no_sortition,
            sortition: false,
            sortition_hash: SortitionHash::initial(),
            winning_block_txid: Txid::from_hex("0000000000000000000000000000000000000000000000000000000000000002").unwrap(),
            winning_stacks_block_hash: BlockHeaderHash::from_hex("0000000000000000000000000000000000000000000000000000000000000002").unwrap(),
            index_root: TrieHash([2u8; 32]),
            num_sortitions: 0,
            stacks_block_accepted: false,
            stacks_block_height: 0,
            arrival_index: 0,
            canonical_stacks_tip_height: 0,
            canonical_stacks_tip_hash: BlockHeaderHash([0u8; 32]),
            canonical_stacks_tip_consensus_hash: ConsensusHash([0u8; 20])
        };

        let mut db = SortitionDB::connect_test(block_height - 2, &first_burn_hash).unwrap();

        let chain_tip = SortitionDB::get_canonical_burn_chain_tip(db.conn()).unwrap();

        let initial_snapshot = {
            let ic = db.index_handle(&chain_tip.sortition_id);
            ic.get_last_snapshot_with_sortition(block_height - 2).unwrap()
        };

        first_snapshot.index_root = initial_snapshot.index_root.clone();
        first_snapshot.burn_header_timestamp = initial_snapshot.burn_header_timestamp;
        assert_eq!(initial_snapshot, first_snapshot);

        {
            let chain_tip = SortitionDB::get_canonical_burn_chain_tip(db.conn()).unwrap();
            let mut tx = SortitionHandleTx::begin(&mut db, &chain_tip.sortition_id).unwrap();

            tx.append_chain_tip_snapshot(&chain_tip, &snapshot_without_sortition, &vec![], None).unwrap();
            tx.commit().unwrap();
        }
        
        let chain_tip = SortitionDB::get_canonical_burn_chain_tip(db.conn()).unwrap();

        let mut next_snapshot = {
            let ic = db.index_handle(&chain_tip.sortition_id);
            ic.get_last_snapshot_with_sortition(block_height - 1).unwrap()
        };

        next_snapshot.index_root = initial_snapshot.index_root.clone();
        next_snapshot.burn_header_timestamp = initial_snapshot.burn_header_timestamp;
        assert_eq!(initial_snapshot, next_snapshot);

        {
            let chain_tip = SortitionDB::get_canonical_burn_chain_tip(db.conn()).unwrap();
            let mut tx = SortitionHandleTx::begin(&mut db, &chain_tip.sortition_id).unwrap();

            tx.append_chain_tip_snapshot(&chain_tip, &snapshot_with_sortition, &vec![], None).unwrap();
            tx.commit().unwrap();
        }
        
        let chain_tip = SortitionDB::get_canonical_burn_chain_tip(db.conn()).unwrap();

        let next_snapshot_2 = {
            let ic = db.index_handle(&chain_tip.sortition_id);
            ic.get_last_snapshot_with_sortition(block_height).unwrap()
        };

        snapshot_with_sortition.index_root = next_snapshot_2.index_root.clone();
        snapshot_with_sortition.burn_header_timestamp = next_snapshot_2.burn_header_timestamp;
        assert_eq!(snapshot_with_sortition, next_snapshot_2);
    }

    /// Verify that the snapshots in a fork are well-formed -- i.e. the block heights are
    /// sequential and the parent block hash of the ith block is equal to the block hash of the
    /// (i-1)th block.
    fn verify_fork_integrity(db: &mut SortitionDB, tip: &SortitionId) {
        let mut child = SortitionDB::get_block_snapshot(db.conn(), tip).unwrap().unwrap();

        let initial = SortitionDB::get_first_block_snapshot(db.conn()).unwrap();
       
        test_debug!("Verify from {},hash={},parent={} back to {},hash={},parent={}",
                    child.block_height, child.burn_header_hash, child.parent_burn_header_hash,
                    initial.block_height, initial.burn_header_hash, initial.parent_burn_header_hash);

        while child.block_height > initial.block_height {
            let parent = {
                let ic = db.index_conn();
                SortitionDB::get_ancestor_snapshot(&ic, child.block_height - 1, &child.sortition_id).unwrap().unwrap()
            };

            test_debug!("Verify {} == {} - 1 and hash={},parent_hash={} == parent={}",
                        parent.block_height, child.block_height,
                        child.burn_header_hash, parent.burn_header_hash, child.parent_burn_header_hash);

            assert_eq!(parent.block_height, child.block_height - 1);
            assert_eq!(parent.burn_header_hash, child.parent_burn_header_hash);

            child = parent.clone();
        }

        assert_eq!(child, initial);
    }

    #[test]
    fn test_chain_reorg() {
        // Create a set of forks that looks like this:
        // 0-1-2-3-4-5-6-7-8-9 (fork 0)
        //  \
        //   1-2-3-4-5-6-7-8-9 (fork 1)
        //    \
        //     2-3-4-5-6-7-8-9 (fork 2)
        //      \
        //       3-4-5-6-7-8-9 (fork 3)
        //
        //    ...etc...
        //
        // Then, append a block to fork 9, and confirm that it switches places with fork 0.
        // Append 2 blocks to fork 8, and confirm that it switches places with fork 0.
        // Append 3 blocks to fork 7, and confirm that it switches places with fork 0.
        // ... etc.
        //
        let first_burn_hash = BurnchainHeaderHash([0x00; 32]);
        let first_block_height = 100;

        let mut db = SortitionDB::connect_test(first_block_height, &first_burn_hash).unwrap();

        // make an initial fork
        let mut last_snapshot = SortitionDB::get_first_block_snapshot(db.conn()).unwrap();

        for i in 0..10 {
            let mut next_snapshot = last_snapshot.clone();

            next_snapshot.block_height += 1;
            next_snapshot.num_sortitions += 1;
            next_snapshot.parent_burn_header_hash = next_snapshot.burn_header_hash.clone();
            next_snapshot.burn_header_hash = BurnchainHeaderHash([0,0,0,0,0,0,0,0,0,0,0,0,0,0,0,0,0,0,0,0,0,0,0,0,0,0,0,0,0,0,0,i + 1]);
            next_snapshot.sortition_id = SortitionId([0,0,0,0,0,0,0,0,0,0,0,0,0,0,0,0,0,0,0,0,0,0,0,0,0,0,0,0,0,0,0,i + 1]);
            next_snapshot.consensus_hash = ConsensusHash([0,0,0,0,0,0,0,0,0,0,0,0,0,0,0,0,0,0,0,i + 1]);
            
            let mut tx = SortitionHandleTx::begin(&mut db, &last_snapshot.sortition_id).unwrap();
            tx.append_chain_tip_snapshot(&last_snapshot, &next_snapshot, &vec![], None).unwrap();
            tx.commit().unwrap();

            last_snapshot = next_snapshot.clone();
        }
        
        test_debug!("----- make forks -----");

        // make other forks
        for i in 0..9 { 
            let parent_block_hash =
                if i == 0 {
                    [0u8; 32]
                }
                else {
                    let mut tmp = [0,0,0,0,0,0,0,0,0,0,0,0,0,0,0,0,0,0,0,0,0,0,0,0,0,0,0,0,0,0,0,(i+1) as u8];
                    tmp[i-1] = 1;
                    tmp
                };
            
            let parent_block = SortitionId(parent_block_hash);
            test_debug!("----- build fork off of parent {} (i = {}) -----", &parent_block, i);

            let mut last_snapshot = SortitionDB::get_block_snapshot(db.conn(), &parent_block).unwrap().unwrap();

            let initial_block_height = last_snapshot.block_height;
            let initial_num_sortitions = last_snapshot.num_sortitions;

            let mut next_snapshot = last_snapshot.clone();

            for j in (i+1)..10 {
            
                let mut block_hash = [0,0,0,0,0,0,0,0,0,0,0,0,0,0,0,0,0,0,0,0,0,0,0,0,0,0,0,0,0,0,0,(j+1) as u8];
                block_hash[i] = (j - i) as u8;

                next_snapshot.block_height = initial_block_height + (j - i) as u64;
                next_snapshot.num_sortitions = initial_num_sortitions + (j - i) as u64;
                next_snapshot.parent_burn_header_hash = next_snapshot.burn_header_hash.clone();
                next_snapshot.sortition_id = SortitionId(block_hash.clone());
                next_snapshot.burn_header_hash = BurnchainHeaderHash(block_hash);
                next_snapshot.consensus_hash = ConsensusHash([1,0,0,0,0,0,0,0,0,0,0,0,0,0,0,0,0,0,j as u8,(i + 1) as u8]);

                let mut tx = SortitionHandleTx::begin(&mut db, &last_snapshot.sortition_id).unwrap();
                let next_index_root = tx.append_chain_tip_snapshot(&last_snapshot, &next_snapshot, &vec![], None).unwrap();
                tx.commit().unwrap();

                next_snapshot.index_root = next_index_root;
                last_snapshot = next_snapshot.clone();
            }
        
            test_debug!("----- made fork {} (i = {}) -----", &next_snapshot.burn_header_hash, i);
        }

        test_debug!("----- grow forks -----");

        let mut all_chain_tips = vec![];

        // grow each fork so it overtakes the currently-canonical fork
        for i in 0..9 {
            let mut last_block_hash = [0,0,0,0,0,0,0,0,0,0,0,0,0,0,0,0,0,0,0,0,0,0,0,0,0,0,0,0,0,0,0,10];
            last_block_hash[i] = (9 - i) as u8;
            let last_block = SortitionId(last_block_hash);
            
            test_debug!("----- grow fork {} (i = {}) -----", &last_block, i);

            let mut last_snapshot = SortitionDB::get_block_snapshot(db.conn(), &last_block).unwrap().unwrap();
           
            let initial_block_height = last_snapshot.block_height;
            let mut next_snapshot = last_snapshot.clone();

            // grow the fork up to the length of the previous fork
            for j in 0..((i+1) as u64) {
                next_snapshot = last_snapshot.clone();

                let mut next_block_hash_vec = last_snapshot.burn_header_hash.as_bytes().to_vec();
                next_block_hash_vec[0] += 1;
                let mut next_block_hash = [0u8; 32];
                next_block_hash.copy_from_slice(&next_block_hash_vec[..]);

                next_snapshot.block_height = last_snapshot.block_height + 1;
                next_snapshot.num_sortitions = last_snapshot.num_sortitions + 1;
                next_snapshot.parent_burn_header_hash = last_snapshot.burn_header_hash.clone();
                next_snapshot.sortition_id = SortitionId(next_block_hash.clone());
                next_snapshot.burn_header_hash = BurnchainHeaderHash(next_block_hash);
                next_snapshot.consensus_hash = ConsensusHash([2,0,0,0,0,0,0,0,0,0,0,0,0,0,0,0,0,0,j as u8,(i + 1) as u8]);

                let next_index_root = {
                    let mut tx = SortitionHandleTx::begin(&mut db, &last_snapshot.sortition_id).unwrap();
                    let next_index_root = tx.append_chain_tip_snapshot(&last_snapshot, &next_snapshot, &vec![], None).unwrap();
                    tx.commit().unwrap();
                    next_index_root
                };

                last_snapshot = SortitionDB::get_block_snapshot(db.conn(), &next_snapshot.sortition_id).unwrap().unwrap();
            }

            // make the fork exceed the canonical chain tip 
            next_snapshot = last_snapshot.clone();

            let mut next_block_hash_vec = last_snapshot.burn_header_hash.as_bytes().to_vec();
            next_block_hash_vec[0] = 0xff;
            let mut next_block_hash = [0u8; 32];
            next_block_hash.copy_from_slice(&next_block_hash_vec[..]);

            next_snapshot.block_height += 1;
            next_snapshot.num_sortitions += 1;
            next_snapshot.parent_burn_header_hash = next_snapshot.burn_header_hash.clone();
            next_snapshot.sortition_id = SortitionId(next_block_hash.clone());
            next_snapshot.burn_header_hash = BurnchainHeaderHash(next_block_hash);
            next_snapshot.consensus_hash = ConsensusHash(Hash160::from_data(&next_snapshot.consensus_hash.0).0);

            let next_index_root = {
                let mut tx = SortitionHandleTx::begin(&mut db, &last_snapshot.sortition_id).unwrap();
                let next_index_root = tx.append_chain_tip_snapshot(&last_snapshot, &next_snapshot, &vec![], None).unwrap();
                tx.commit().unwrap();
                next_index_root
            };
            
            next_snapshot.index_root = next_index_root;

            let mut expected_tip = next_snapshot.clone();
            expected_tip.index_root = next_index_root;

            let canonical_tip = SortitionDB::get_canonical_burn_chain_tip(db.conn()).unwrap();
            assert_eq!(canonical_tip, expected_tip);

            verify_fork_integrity(&mut db, &canonical_tip.sortition_id);
            all_chain_tips.push(canonical_tip.sortition_id.clone());
        }

        for tip_header_hash in all_chain_tips.iter() {
            verify_fork_integrity(&mut db, tip_header_hash);
        }
    }

    #[test]
    fn test_get_stacks_header_hashes() {
        let first_burn_hash = BurnchainHeaderHash::from_hex("10000000000000000000000000000000000000000000000000000000000000ff").unwrap();
        let mut db = SortitionDB::connect_test(0, &first_burn_hash).unwrap();
        {
            let mut last_snapshot = SortitionDB::get_first_block_snapshot(db.conn()).unwrap();
            let mut total_burn = 0;
            let mut total_sortitions = 0;
            for i in 0..256 {
                let snapshot_row = 
                    if i % 3 == 0 {
                        BlockSnapshot {
                            pox_valid: true,
                            block_height: i+1,
                            burn_header_timestamp: get_epoch_time_secs(),
                            burn_header_hash: BurnchainHeaderHash::from_bytes(&[0,0,0,0,0,0,0,0,0,0,0,0,0,0,0,0,0,0,0,0,0,0,0,0,0,0,0,0,0,0,0,i as u8]).unwrap(),
                            sortition_id: SortitionId([0,0,0,0,0,0,0,0,0,0,0,0,0,0,0,0,0,0,0,0,0,0,0,0,0,0,0,0,0,0,0,i as u8]),
                            parent_burn_header_hash: BurnchainHeaderHash::from_bytes(&[(if i == 0 { 0x10 } else { 0 }) as u8,0,0,0,0,0,0,0,0,0,0,0,0,0,0,0,0,0,0,0,0,0,0,0,0,0,0,0,0,0,0,(if i == 0 { 0xff } else { i - 1 }) as u8]).unwrap(),
                            consensus_hash: ConsensusHash::from_bytes(&[1,0,0,0,0,0,0,0,0,0,0,0,0,0,0,0,0,0,0,i as u8]).unwrap(),
                            ops_hash: OpsHash::from_bytes(&[0,0,0,0,0,0,0,0,0,0,0,0,0,0,0,0,0,0,0,0,0,0,0,0,0,0,0,0,0,0,0,i as u8]).unwrap(),
                            total_burn: total_burn,
                            sortition: false,
                            sortition_hash: SortitionHash([(i as u8); 32]),
                            winning_block_txid: Txid([(i as u8); 32]),
                            winning_stacks_block_hash: BlockHeaderHash([0u8; 32]),
                            index_root: TrieHash::from_empty_data(), 
                            num_sortitions: total_sortitions,
                            stacks_block_accepted: false,
                            stacks_block_height: 0,
                            arrival_index: 0,
                            canonical_stacks_tip_height: 0,
                            canonical_stacks_tip_hash: BlockHeaderHash([0u8; 32]),
                            canonical_stacks_tip_consensus_hash: ConsensusHash([0u8; 20]),
                        }
                    }
                    else {
                        total_burn += 1;
                        total_sortitions += 1;
                        BlockSnapshot {
                            pox_valid: true,
                            block_height: i+1,
                            burn_header_timestamp: get_epoch_time_secs(),
                            burn_header_hash: BurnchainHeaderHash::from_bytes(&[0,0,0,0,0,0,0,0,0,0,0,0,0,0,0,0,0,0,0,0,0,0,0,0,0,0,0,0,0,0,0,i as u8]).unwrap(),
                            sortition_id: SortitionId([0,0,0,0,0,0,0,0,0,0,0,0,0,0,0,0,0,0,0,0,0,0,0,0,0,0,0,0,0,0,0,i as u8]),
                            parent_burn_header_hash: BurnchainHeaderHash::from_bytes(&[(if i == 0 { 0x10 } else { 0 }) as u8,0,0,0,0,0,0,0,0,0,0,0,0,0,0,0,0,0,0,0,0,0,0,0,0,0,0,0,0,0,0,(if i == 0 { 0xff } else { i - 1 }) as u8]).unwrap(),
                            consensus_hash: ConsensusHash::from_bytes(&[1,0,0,0,0,0,0,0,0,0,0,0,0,0,0,0,0,0,0,i as u8]).unwrap(),
                            ops_hash: OpsHash::from_bytes(&[0,0,0,0,0,0,0,0,0,0,0,0,0,0,0,0,0,0,0,0,0,0,0,0,0,0,0,0,0,0,0,i as u8]).unwrap(),
                            total_burn: total_burn,
                            sortition: true,
                            sortition_hash: SortitionHash([(i as u8); 32]),
                            winning_block_txid: Txid([(i as u8); 32]),
                            winning_stacks_block_hash: BlockHeaderHash([(i as u8); 32]),
                            index_root: TrieHash::from_empty_data(), 
                            num_sortitions: total_sortitions,
                            stacks_block_accepted: false,
                            stacks_block_height: 0,
                            arrival_index: 0,
                            canonical_stacks_tip_height: 0,
                            canonical_stacks_tip_hash: BlockHeaderHash([0u8; 32]),
                            canonical_stacks_tip_consensus_hash: ConsensusHash([0u8; 20]),
                        }
                    };

                // NOTE: we don't care about VRF keys or block commits here

                let mut tx = SortitionHandleTx::begin(&mut db, &last_snapshot.sortition_id).unwrap();

                let index_root = tx.append_chain_tip_snapshot(&last_snapshot, &snapshot_row, &vec![], None).unwrap();
                last_snapshot = snapshot_row;
                last_snapshot.index_root = index_root;

                // should succeed within the tx 
                let ch = tx.get_consensus_at(i + 1).unwrap().unwrap_or(ConsensusHash::empty());
                assert_eq!(ch, last_snapshot.consensus_hash);

                tx.commit().unwrap();
            }
        }
        
        let canonical_tip = SortitionDB::get_canonical_burn_chain_tip(db.conn()).unwrap();
        let mut cache = BlockHeaderCache::new();

        {
            let ic = db.index_conn();
            let hashes = ic.get_stacks_header_hashes(256, &canonical_tip.consensus_hash, Some(&cache)).unwrap();
            SortitionDB::merge_block_header_cache(&mut cache, &hashes);

            assert_eq!(hashes.len(), 256);
            for i in 0..256 {
                let (ref consensus_hash, ref block_hash_opt) = &hashes[i];
                if i % 3 == 0 {
                    assert!(block_hash_opt.is_none());
                }
                else {
                    assert!(block_hash_opt.is_some());
                    let block_hash = block_hash_opt.unwrap();
                    assert_eq!(block_hash, BlockHeaderHash([(i as u8); 32]));
                }
                assert_eq!(*consensus_hash, ConsensusHash::from_bytes(&[1,0,0,0,0,0,0,0,0,0,0,0,0,0,0,0,0,0,0,i as u8]).unwrap());

                if i > 0 {
                    assert!(cache.contains_key(consensus_hash));
                    assert_eq!(cache.get(consensus_hash).unwrap().0, *block_hash_opt);
                }
            }
        }

        {
            let ic = db.index_conn();
            let hashes = ic.get_stacks_header_hashes(256, &canonical_tip.consensus_hash, None).unwrap();
            SortitionDB::merge_block_header_cache(&mut cache, &hashes);

            let cached_hashes = ic.get_stacks_header_hashes(256, &canonical_tip.consensus_hash, Some(&cache)).unwrap();

            assert_eq!(hashes.len(), 256);
            assert_eq!(cached_hashes.len(), 256);
            for i in 0..256 {
                assert_eq!(cached_hashes[i], hashes[i]);
                let (ref consensus_hash, ref block_hash_opt) = &hashes[i];
                if i % 3 == 0 {
                    assert!(block_hash_opt.is_none());
                }
                else {
                    assert!(block_hash_opt.is_some());
                    let block_hash = block_hash_opt.unwrap();
                    assert_eq!(block_hash, BlockHeaderHash([(i as u8); 32]));
                }
                assert_eq!(*consensus_hash, ConsensusHash::from_bytes(&[1,0,0,0,0,0,0,0,0,0,0,0,0,0,0,0,0,0,0,i as u8]).unwrap());
                
                if i > 0 {
                    assert!(cache.contains_key(consensus_hash));
                    assert_eq!(cache.get(consensus_hash).unwrap().0, *block_hash_opt);
                }
            }
        }

        {
            let ic = db.index_conn();
            let hashes = ic.get_stacks_header_hashes(192, &canonical_tip.consensus_hash, None).unwrap();
            SortitionDB::merge_block_header_cache(&mut cache, &hashes);

            let cached_hashes = ic.get_stacks_header_hashes(192, &canonical_tip.consensus_hash, Some(&cache)).unwrap();

            assert_eq!(hashes.len(), 192);
            assert_eq!(cached_hashes.len(), 192);
            for i in 64..256 {
                assert_eq!(cached_hashes[i-64], hashes[i-64]);
                let (ref consensus_hash, ref block_hash_opt) = &hashes[i - 64];
                if i % 3 == 0 {
                    assert!(block_hash_opt.is_none());
                }
                else {
                    assert!(block_hash_opt.is_some());
                    let block_hash = block_hash_opt.unwrap();
                    assert_eq!(block_hash, BlockHeaderHash([(i as u8); 32]));
                }
                assert_eq!(*consensus_hash, ConsensusHash::from_bytes(&[1,0,0,0,0,0,0,0,0,0,0,0,0,0,0,0,0,0,0,i as u8]).unwrap());
                
                assert!(cache.contains_key(consensus_hash));
                assert_eq!(cache.get(consensus_hash).unwrap().0, *block_hash_opt);
            }
        }
        
        {
            let ic = db.index_conn();
            let hashes = ic.get_stacks_header_hashes(257, &canonical_tip.consensus_hash, None).unwrap();
            SortitionDB::merge_block_header_cache(&mut cache, &hashes);

            let cached_hashes = ic.get_stacks_header_hashes(257, &canonical_tip.consensus_hash, Some(&cache)).unwrap();

            assert_eq!(hashes.len(), 256);
            assert_eq!(cached_hashes.len(), 256);
            for i in 0..256 {
                assert_eq!(cached_hashes[i], hashes[i]);
                let (ref consensus_hash, ref block_hash_opt) = &hashes[i];
                if i % 3 == 0 {
                    assert!(block_hash_opt.is_none());
                }
                else {
                    assert!(block_hash_opt.is_some());
                    let block_hash = block_hash_opt.unwrap();
                    assert_eq!(block_hash, BlockHeaderHash([(i as u8); 32]));
                }
                assert_eq!(*consensus_hash, ConsensusHash::from_bytes(&[1,0,0,0,0,0,0,0,0,0,0,0,0,0,0,0,0,0,0,i as u8]).unwrap());
                
                if i > 0 {
                    assert!(cache.contains_key(consensus_hash));
                    assert_eq!(cache.get(consensus_hash).unwrap().0, *block_hash_opt);
                }
            }
        }
        
        {
            let ic = db.index_conn();
            let err = ic.get_stacks_header_hashes(256, &ConsensusHash([0x03; 20]), None).unwrap_err();
            match err {
                db_error::NotFoundError => {},
                _ => {
                    eprintln!("Got wrong error: {:?}", &err);
                    assert!(false);
                    unreachable!();
                }
            }
            
            let err = ic.get_stacks_header_hashes(256, &ConsensusHash([0x03; 20]), Some(&cache)).unwrap_err();
            match err {
                db_error::NotFoundError => {},
                _ => {
                    eprintln!("Got wrong error: {:?}", &err);
                    assert!(false);
                    unreachable!();
                }
            }
        }
    }

    fn make_fork_run(db: &mut SortitionDB, start_snapshot: &BlockSnapshot, length: u64, bit_pattern: u8) -> () {
        let mut last_snapshot = start_snapshot.clone();
        for i in last_snapshot.block_height..(last_snapshot.block_height + length) {
            let snapshot = BlockSnapshot {
                pox_valid: true,
                block_height: last_snapshot.block_height + 1,
                burn_header_timestamp: get_epoch_time_secs(),
                burn_header_hash: BurnchainHeaderHash([(i as u8) | bit_pattern; 32]),
                sortition_id: SortitionId([(i as u8) | bit_pattern; 32]),
                parent_burn_header_hash: last_snapshot.burn_header_hash.clone(),
                consensus_hash: ConsensusHash([((i+1) as u8) | bit_pattern; 20]),
                ops_hash: OpsHash([(i as u8) | bit_pattern; 32]),
                total_burn: 0,
                sortition: true,
                sortition_hash: SortitionHash([(i as u8) | bit_pattern; 32]),
                winning_block_txid: Txid([(i as u8) | bit_pattern; 32]),
                winning_stacks_block_hash: BlockHeaderHash([(i as u8) | bit_pattern; 32]),
                index_root: TrieHash([0u8; 32]),
                num_sortitions: last_snapshot.num_sortitions + 1,
                stacks_block_accepted: false,
                stacks_block_height: 0,
                arrival_index: 0,
                canonical_stacks_tip_height: 0,
                canonical_stacks_tip_hash: BlockHeaderHash([0u8; 32]),
                canonical_stacks_tip_consensus_hash: ConsensusHash([0u8; 20]),
            };
            {
                let mut tx = SortitionHandleTx::begin(db, &last_snapshot.sortition_id).unwrap();
                let _index_root = tx.append_chain_tip_snapshot(&last_snapshot, &snapshot, &vec![], None).unwrap();
                tx.commit().unwrap();
            }
            last_snapshot = SortitionDB::get_block_snapshot(db.conn(), &snapshot.sortition_id).unwrap().unwrap();
        }
    }

    #[test]
    fn test_set_stacks_block_accepted() {
        let first_burn_hash = BurnchainHeaderHash::from_hex("10000000000000000000000000000000000000000000000000000000000000ff").unwrap();
        let mut db = SortitionDB::connect_test(0, &first_burn_hash).unwrap();

        let mut last_snapshot = SortitionDB::get_first_block_snapshot(db.conn()).unwrap();

        // seed a single fork
        make_fork_run(&mut db, &last_snapshot, 5, 0);

        // set some blocks as processed
        for i in 0..5 {
            let consensus_hash = ConsensusHash([(i+1) as u8; 20]);
            let parent_stacks_block_hash = 
                if i == 0 {
                    FIRST_STACKS_BLOCK_HASH.clone()
                }
                else {
                    BlockHeaderHash([(i - 1) as u8; 32])
                };

            let stacks_block_hash = BlockHeaderHash([i as u8; 32]);
            let height = i;

            {
                let mut tx = db.tx_begin_at_tip();
                tx.set_stacks_block_accepted(
                    &consensus_hash, &parent_stacks_block_hash, &stacks_block_hash, height).unwrap();
                tx.commit().unwrap();
            }

            // chain tip is memoized to the current burn chain tip
            let (block_consensus_hash, block_bhh) = SortitionDB::get_canonical_stacks_chain_tip_hash(db.conn()).unwrap();
            assert_eq!(block_consensus_hash, consensus_hash);
            assert_eq!(block_bhh, stacks_block_hash);
        }

        // materialize all block arrivals in the MARF
        last_snapshot = SortitionDB::get_block_snapshot(db.conn(), &SortitionId([0x04; 32])).unwrap().unwrap();
        make_fork_run(&mut db, &last_snapshot, 1, 0);

        // verify that all Stacks block in this fork can be looked up from this chain tip
        last_snapshot = SortitionDB::get_canonical_burn_chain_tip(db.conn()).unwrap();
        {
            let ic = db.index_conn();
            for i in 0..5 {
                let parent_stacks_block_hash = BlockHeaderHash([i as u8; 32]);
                let parent_key = db_keys::stacks_block_index(&parent_stacks_block_hash);

                test_debug!("Look up '{}' off of {}", &parent_key, &last_snapshot.burn_header_hash);
                let value_opt = ic.get_indexed(&last_snapshot.sortition_id, &parent_key).unwrap();
                assert!(value_opt.is_some());
                assert_eq!(value_opt.unwrap(), format!("{}", i));
            }
        }

        // make a burn fork off of the 5th block
        last_snapshot = SortitionDB::get_canonical_burn_chain_tip(db.conn()).unwrap();
        make_fork_run(&mut db, &last_snapshot, 5, 0x80);

        // chain tip is _still_ memoized to the last materialized chain tip
        last_snapshot = SortitionDB::get_canonical_burn_chain_tip(db.conn()).unwrap();
        assert_eq!(last_snapshot.burn_header_hash, BurnchainHeaderHash([0x8a; 32]));
        assert_eq!(last_snapshot.canonical_stacks_tip_height, 4);
        assert_eq!(last_snapshot.canonical_stacks_tip_hash, BlockHeaderHash([0x04; 32]));
        assert_eq!(last_snapshot.canonical_stacks_tip_consensus_hash, ConsensusHash([0x05; 20]));

        // accept blocks 5 and 7 in one fork, and 6, 8, 9 in another.
        // Stacks fork 1,2,3,4,5,7 will be the longest fork.
        // Stacks fork 1,2,3,4 will overtake it when blocks 6,8,9 are processed.
        let mut parent_stacks_block_hash = BlockHeaderHash([0x04; 32]);
        for (i, height) in [5, 7].iter().zip([5, 6].iter()) {
            let consensus_hash = ConsensusHash([((i+1) | 0x80) as u8; 20]);
            let stacks_block_hash = BlockHeaderHash([(i | 0x80) as u8; 32]);
                
            {
                let mut tx = db.tx_begin_at_tip();
                tx.set_stacks_block_accepted(
                    &consensus_hash, &parent_stacks_block_hash, &stacks_block_hash, *height).unwrap();
                tx.commit().unwrap();
            }

            // chain tip is memoized to the current burn chain tip, since it's the longest stacks fork
            let (block_consensus_hash, block_bhh) = SortitionDB::get_canonical_stacks_chain_tip_hash(db.conn()).unwrap();
            assert_eq!(block_consensus_hash, consensus_hash);
            assert_eq!(block_bhh, stacks_block_hash);

            parent_stacks_block_hash = stacks_block_hash;
        }

        // chain tip is _still_ memoized to the last materialized chain tip (i.e. stacks block 7)
        last_snapshot = SortitionDB::get_canonical_burn_chain_tip(db.conn()).unwrap();
        assert_eq!(last_snapshot.burn_header_hash, BurnchainHeaderHash([0x8a; 32]));
        assert_eq!(last_snapshot.canonical_stacks_tip_consensus_hash, ConsensusHash([0x88; 20]));
        assert_eq!(last_snapshot.canonical_stacks_tip_hash, BlockHeaderHash([0x87; 32]));
        assert_eq!(last_snapshot.canonical_stacks_tip_height, 6);
        
        // when the blocks for burn blocks 6 and 8 arrive, the canonical fork is still at stacks
        // block 7.  The two stacks forks will be:
        // * 1,2,3,4,5,7
        // * 1,2,3,4,6,8
        parent_stacks_block_hash = BlockHeaderHash([4u8; 32]);
        for (i, height) in [6, 8].iter().zip([5, 6].iter()) {
            let consensus_hash = ConsensusHash([((i+1) | 0x80) as u8; 20]);
            let stacks_block_hash = BlockHeaderHash([(i | 0x80) as u8; 32]);
                
            {
                let mut tx = db.tx_begin_at_tip();
                tx.set_stacks_block_accepted(
                    &consensus_hash, &parent_stacks_block_hash, &stacks_block_hash, *height).unwrap();
                tx.commit().unwrap();
            }

            // chain tip is memoized to the current burn chain tip, since it's the longest stacks fork
            let (block_consensus_hash, block_bhh) = SortitionDB::get_canonical_stacks_chain_tip_hash(db.conn()).unwrap();
            assert_eq!(block_consensus_hash, last_snapshot.canonical_stacks_tip_consensus_hash);
            assert_eq!(block_bhh, last_snapshot.canonical_stacks_tip_hash);
            
            parent_stacks_block_hash = stacks_block_hash;
        }

        // when the block for burn block 9 arrives, the canonical stacks fork will be
        // 1,2,3,4,6,8,9.  It overtakes 1,2,3,4,5,7
        for (i, height) in [9].iter().zip([7].iter()) {
            let consensus_hash = ConsensusHash([((i+1) | 0x80) as u8; 20]);
            let stacks_block_hash = BlockHeaderHash([(i | 0x80) as u8; 32]);
                
            {
                let mut tx = db.tx_begin_at_tip();
                tx.set_stacks_block_accepted(
                    &consensus_hash, &parent_stacks_block_hash, &stacks_block_hash, *height).unwrap();
                tx.commit().unwrap();
            }

            // we've overtaken the longest fork with a different longest fork on this burn chain fork
            let (block_consensus_hash, block_bhh) = SortitionDB::get_canonical_stacks_chain_tip_hash(db.conn()).unwrap();
            assert_eq!(block_consensus_hash, consensus_hash);
            assert_eq!(block_bhh, stacks_block_hash);
        }
        
        // canonical stacks chain tip is now stacks block 9
        last_snapshot = SortitionDB::get_canonical_burn_chain_tip(db.conn()).unwrap();
        assert_eq!(last_snapshot.burn_header_hash, BurnchainHeaderHash([0x8a; 32]));
        assert_eq!(last_snapshot.canonical_stacks_tip_consensus_hash, ConsensusHash([0x8a; 20]));
        assert_eq!(last_snapshot.canonical_stacks_tip_hash, BlockHeaderHash([0x89; 32]));
        assert_eq!(last_snapshot.canonical_stacks_tip_height, 7);

        // fork the burn chain at 0x4, producing a longer burnchain fork.  There are now two
        // burnchain forks, where the first one has two stacks forks:
        // stx:      1,    2,    3,    4,          6,          8,    9
        // stx:      1,    2,    3,    4,    5,          7,
        // burn:  0x01, 0x02, 0x03, 0x04, 0x85, 0x86, 0x87, 0x88, 0x89, 0x8a
        //
        // stx:      1,    2,    3,    4
        // burn:  0x01, 0x02, 0x03, 0x04, 0x45, 0x46, 0x47, 0x48, 0x49, 0x4a, 0x4b
        last_snapshot = SortitionDB::get_block_snapshot(db.conn(), &SortitionId([0x04; 32])).unwrap().unwrap();
        make_fork_run(&mut db, &last_snapshot, 7, 0x40);

        // canonical stacks chain tip is now stacks block 4, since the burn chain fork ending on
        // 0x4b has overtaken the burn chain fork ending on 0x8a
        last_snapshot = SortitionDB::get_canonical_burn_chain_tip(db.conn()).unwrap();
        assert_eq!(last_snapshot.burn_header_hash, BurnchainHeaderHash([0x4b; 32]));
        assert_eq!(last_snapshot.canonical_stacks_tip_consensus_hash, ConsensusHash([0x05; 20]));
        assert_eq!(last_snapshot.canonical_stacks_tip_hash, BlockHeaderHash([0x04; 32]));
        assert_eq!(last_snapshot.canonical_stacks_tip_height, 4);

        // set the stacks block at 0x4b as accepted as the 5th block
        {
            let mut tx = db.tx_begin_at_tip();
            tx.set_stacks_block_accepted(
                &ConsensusHash([0x4c; 20]), &BlockHeaderHash([0x04; 32]), &BlockHeaderHash([0x4b; 32]), 5).unwrap();
            tx.commit().unwrap();
        }
        
        last_snapshot = SortitionDB::get_canonical_burn_chain_tip(db.conn()).unwrap();
        assert_eq!(last_snapshot.burn_header_hash, BurnchainHeaderHash([0x4b; 32]));
        assert_eq!(last_snapshot.canonical_stacks_tip_consensus_hash, ConsensusHash([0x4c; 20]));
        assert_eq!(last_snapshot.canonical_stacks_tip_hash, BlockHeaderHash([0x4b; 32]));
        assert_eq!(last_snapshot.canonical_stacks_tip_height, 5);

        // fork the burn chain at 0x48, producing a shorter burnchain fork.  There are now three
        // burnchain forks:
        // stx:      1,    2,    3,    4,          6,          8,    9
        // stx:      1,    2,    3,    4,    5,          7,
        // burn:  0x01, 0x02, 0x03, 0x04, 0x85, 0x86, 0x87, 0x88, 0x89, 0x8a
        //
        // stx:      1,    2,    3,    4,                                        5
        // burn:  0x01, 0x02, 0x03, 0x04, 0x45, 0x46, 0x47, 0x48, 0x49, 0x4a, 0x4b
        //
        // stx:      1,    2,    3,    4,
        // burn:  0x01, 0x02, 0x03, 0x04, 0x45, 0x46, 0x47, 0x48, 0x29, 0x2a
        last_snapshot = SortitionDB::get_block_snapshot(db.conn(), &SortitionId([0x48; 32])).unwrap().unwrap();
        make_fork_run(&mut db, &last_snapshot, 2, 0x20);

        last_snapshot = SortitionDB::get_block_snapshot(db.conn(), &SortitionId([0x2a; 32])).unwrap().unwrap();
        assert_eq!(last_snapshot.burn_header_hash, BurnchainHeaderHash([0x2a; 32]));
        assert_eq!(last_snapshot.canonical_stacks_tip_consensus_hash, ConsensusHash([0x05; 20]));
        assert_eq!(last_snapshot.canonical_stacks_tip_hash, BlockHeaderHash([0x04; 32]));
        assert_eq!(last_snapshot.canonical_stacks_tip_height, 4);
        
        // doesn't affect canonical chain tip
        last_snapshot = SortitionDB::get_canonical_burn_chain_tip(db.conn()).unwrap();
        assert_eq!(last_snapshot.burn_header_hash, BurnchainHeaderHash([0x4b; 32]));
        assert_eq!(last_snapshot.canonical_stacks_tip_consensus_hash, ConsensusHash([0x4c; 20]));
        assert_eq!(last_snapshot.canonical_stacks_tip_hash, BlockHeaderHash([0x4b; 32]));
        assert_eq!(last_snapshot.canonical_stacks_tip_height, 5);
        
        // set the stacks block at 0x29 and 0x2a as accepted as the 5th and 6th blocks
        {
            let mut tx = db.tx_handle_begin(&SortitionId([0x2a; 32])).unwrap();
            tx.set_stacks_block_accepted(
                &ConsensusHash([0x2a; 20]), &BlockHeaderHash([0x04; 32]), &BlockHeaderHash([0x29; 32]), 5).unwrap();
            tx.set_stacks_block_accepted(
                &ConsensusHash([0x2b; 20]), &BlockHeaderHash([0x29; 32]), &BlockHeaderHash([0x2a; 32]), 6).unwrap();
            tx.commit().unwrap();
        }

        // new state of the world:
        // burnchain forks:
        // stx:      1,    2,    3,    4,          6,          8,    9
        // stx:      1,    2,    3,    4,    5,          7,
        // burn:  0x01, 0x02, 0x03, 0x04, 0x85, 0x86, 0x87, 0x88, 0x89, 0x8a
        //
        // stx:      1,    2,    3,    4,                                        5
        // burn:  0x01, 0x02, 0x03, 0x04, 0x45, 0x46, 0x47, 0x48, 0x49, 0x4a, 0x4b
        //
        // stx:      1,    2,    3,    4,                            5,    6
        // burn:  0x01, 0x02, 0x03, 0x04, 0x45, 0x46, 0x47, 0x48, 0x29, 0x2a
        
        // canonical stacks chain off of non-canonical burn chain fork 0x2a should have been updated
        last_snapshot = SortitionDB::get_block_snapshot(db.conn(), &SortitionId([0x2a; 32])).unwrap().unwrap();
        assert_eq!(last_snapshot.burn_header_hash, BurnchainHeaderHash([0x2a; 32]));
        assert_eq!(last_snapshot.canonical_stacks_tip_consensus_hash, ConsensusHash([0x2b; 20]));
        assert_eq!(last_snapshot.canonical_stacks_tip_hash, BlockHeaderHash([0x2a; 32]));
        assert_eq!(last_snapshot.canonical_stacks_tip_height, 6);

        // insertion on the non-canonical tip doesn't affect canonical chain tip
        last_snapshot = SortitionDB::get_canonical_burn_chain_tip(db.conn()).unwrap();
        assert_eq!(last_snapshot.burn_header_hash, BurnchainHeaderHash([0x4b; 32]));
        assert_eq!(last_snapshot.canonical_stacks_tip_consensus_hash, ConsensusHash([0x4c; 20]));
        assert_eq!(last_snapshot.canonical_stacks_tip_hash, BlockHeaderHash([0x4b; 32]));
        assert_eq!(last_snapshot.canonical_stacks_tip_height, 5);

        // insert stacks blocks #6, #7, #8, #9 off of the burn chain tip starting at 0x4b (i.e. the
        // canonical burn chain tip), on blocks 0x45, 0x46, and 0x47
        {
            
            let mut tx = db.tx_begin_at_tip();
            tx.set_stacks_block_accepted(
                &ConsensusHash([0x46; 20]), &BlockHeaderHash([0x04; 32]), &BlockHeaderHash([0x45; 32]), 5).unwrap();
            tx.set_stacks_block_accepted(
                &ConsensusHash([0x47; 20]), &BlockHeaderHash([0x45; 32]), &BlockHeaderHash([0x46; 32]), 6).unwrap();
            tx.set_stacks_block_accepted(
                &ConsensusHash([0x48; 20]), &BlockHeaderHash([0x46; 32]), &BlockHeaderHash([0x47; 32]), 7).unwrap();
            tx.set_stacks_block_accepted(
                &ConsensusHash([0x49; 20]), &BlockHeaderHash([0x47; 32]), &BlockHeaderHash([0x48; 32]), 8).unwrap();
            tx.commit().unwrap();
        }
        
        // new state of the world:
        // burnchain forks:
        // stx:      1,    2,    3,    4,          6,          8,    9
        // stx:      1,    2,    3,    4,    5,          7,
        // burn:  0x01, 0x02, 0x03, 0x04, 0x85, 0x86, 0x87, 0x88, 0x89, 0x8a
        //
        // stx:      1,    2,    3,    4,    6,    7,    8,   9
        // stx:      1,    2,    3,    4,                                        5
        // burn:  0x01, 0x02, 0x03, 0x04, 0x45, 0x46, 0x47, 0x48, 0x49, 0x4a, 0x4b
        //
        // stx:      1,    2,    3,    4,                            5,    6
        // burn:  0x01, 0x02, 0x03, 0x04, 0x45, 0x46, 0x47, 0x48, 0x29, 0x2a

        // new stacks tip is the 9th block added on burn chain tipped by 0x4b
        last_snapshot = SortitionDB::get_canonical_burn_chain_tip(db.conn()).unwrap();
        assert_eq!(last_snapshot.burn_header_hash, BurnchainHeaderHash([0x4b; 32]));
        assert_eq!(last_snapshot.canonical_stacks_tip_consensus_hash, ConsensusHash([0x49; 20]));
        assert_eq!(last_snapshot.canonical_stacks_tip_hash, BlockHeaderHash([0x48; 32]));
        assert_eq!(last_snapshot.canonical_stacks_tip_height, 8);

        // LIMITATION: the burn chain tipped at 0x2a will _not_ be updated, since it is not the
        // canonical burn chain tip.
        last_snapshot = SortitionDB::get_block_snapshot(db.conn(), &SortitionId([0x2a; 32])).unwrap().unwrap();
        assert_eq!(last_snapshot.burn_header_hash, BurnchainHeaderHash([0x2a; 32]));
        assert_eq!(last_snapshot.canonical_stacks_tip_consensus_hash, ConsensusHash([0x2b; 20]));
        assert_eq!(last_snapshot.canonical_stacks_tip_hash, BlockHeaderHash([0x2a; 32]));
        assert_eq!(last_snapshot.canonical_stacks_tip_height, 6);

        // BUT, when the burn chain tipped by 0x2a overtakes the one tipped by 0x4b, then all blocks
        // will show up.
        make_fork_run(&mut db, &last_snapshot, 2, 0x20);

        // new state of the world:
        // burnchain forks:
        // stx:      1,    2,    3,    4,          6,          8,    9
        // stx:      1,    2,    3,    4,    5,          7,
        // burn:  0x01, 0x02, 0x03, 0x04, 0x85, 0x86, 0x87, 0x88, 0x89, 0x8a
        //
        // stx:      1,    2,    3,    4,    6,    7,    8,    9
        // stx:      1,    2,    3,    4,                                        5
        // burn:  0x01, 0x02, 0x03, 0x04, 0x45, 0x46, 0x47, 0x48, 0x49, 0x4a, 0x4b
        //
        // stx:      1,    2,    3,    4,    7,    8,    9,   10
        // stx:      1,    2,    3,    4,                            5,    6
        // burn:  0x01, 0x02, 0x03, 0x04, 0x45, 0x46, 0x47, 0x48, 0x29, 0x2a, 0x2b, 0x2c

        last_snapshot = SortitionDB::get_canonical_burn_chain_tip(db.conn()).unwrap();
        assert_eq!(last_snapshot.burn_header_hash, BurnchainHeaderHash([0x2c; 32]));
        assert_eq!(last_snapshot.canonical_stacks_tip_consensus_hash, ConsensusHash([0x49; 20]));
        assert_eq!(last_snapshot.canonical_stacks_tip_hash, BlockHeaderHash([0x48; 32]));
        assert_eq!(last_snapshot.canonical_stacks_tip_height, 8);
    }
}<|MERGE_RESOLUTION|>--- conflicted
+++ resolved
@@ -1130,31 +1130,7 @@
     ///   immutable across burnchain/pox forks, e.g., parent block ptr,  
     pub fn get_block_commit_by_txid(&self, txid: &Txid) -> Result<Option<LeaderBlockCommitOp>, db_error> {
         let qry = "SELECT * FROM block_commits WHERE txid = ?1 LIMIT 1";
-<<<<<<< HEAD
         query_row(self.conn(), qry, &[&txid])
-=======
-        query_row(&self.conn, qry, &[&txid])
-    }
-
-    /// Get a block commit by its content-addressed location in a specific sortition.
-    pub fn get_block_commit(&self, txid: &Txid, sortition_id: &SortitionId) -> Result<Option<LeaderBlockCommitOp>, db_error> {
-        let qry = "SELECT * FROM block_commits WHERE txid = ?1 AND sortition_id = ?2";
-        let args: [&dyn ToSql; 2] = [&txid, &sortition_id];
-        query_row(&self.conn, qry, &args)
-    }
-
-    /// Get a block commit by its content-addressed location.  Note that burn_header_hash is enough
-    /// to identify the fork we're on, since block hashes are globally-unique (w.h.p.) by
-    /// construction.
-    #[cfg(test)]
-    pub fn get_block_committ(&self, txid: &Txid, burn_header_hash: &BurnchainHeaderHash) -> Result<Option<LeaderBlockCommitOp>, db_error> {
-        let qry = "SELECT * FROM block_commits WHERE txid = ?1 AND burn_header_hash = ?2";
-        let args: [&dyn ToSql; 2] = [&txid, &burn_header_hash];
-        // note: it's okay just grab the first result if there are multiple entries (because of PoX forks)
-        //       because all the content in the LeaderBlockCommitOp is content-addresses (i.e., the sortition_id isn't
-        //       included in that struct)
-        query_row(&self.conn, qry, &args)
->>>>>>> 53cf6312
     }
 
     /// Return a vec of sortition winner's burn header hash and stacks header hash, ordered by
@@ -2634,16 +2610,6 @@
             assert_eq!(keys, vec![leader_key.clone()]);
         }
 
-<<<<<<< HEAD
-        // test is_leader_key_consumed()
-        {
-            let mut ic = SortitionHandleTx::begin(&mut db, &snapshot.sortition_id).unwrap();
-            let is_consumed = ic.is_leader_key_consumed(&leader_key).unwrap();
-            assert!(!is_consumed);
-        }
-
-=======
->>>>>>> 53cf6312
         let snapshot_consumed = test_append_snapshot(&mut db, BurnchainHeaderHash([0x03; 32]),
                                                      &vec![BlockstackOperationType::LeaderBlockCommit(block_commit.clone())]);
 
@@ -2652,17 +2618,7 @@
             assert_eq!(res_block_commits.len(), 1);
             assert_eq!(res_block_commits[0], block_commit);
         }
-        
-<<<<<<< HEAD
-        // test is_leader_key_consumed() now that the commit exists
-        {
-            let mut ic = SortitionHandleTx::begin(&mut db, &snapshot_consumed.sortition_id).unwrap();
-            let is_consumed = ic.is_leader_key_consumed(&leader_key).unwrap();
-            assert!(is_consumed);
-        }
-
-=======
->>>>>>> 53cf6312
+
         // advance and get parent
         let empty_snapshot = test_append_snapshot(&mut db, BurnchainHeaderHash([0x05; 32]),
                                                   &vec![]);
@@ -2700,21 +2656,6 @@
             assert_eq!(keys, vec![leader_key.clone()]);
         }
         
-<<<<<<< HEAD
-        // test is_leader_key_consumed() (should be duable at any subsequent index root)
-        {
-            let mut ic = SortitionHandleTx::begin(&mut db, &empty_snapshot.sortition_id).unwrap();
-            let is_consumed = ic.is_leader_key_consumed(&leader_key).unwrap();
-            assert!(is_consumed);
-        }
-        {
-            let mut ic = SortitionHandleTx::begin(&mut db, &snapshot.sortition_id).unwrap();
-            let is_consumed = ic.is_leader_key_consumed(&leader_key).unwrap();
-            assert!(!is_consumed);
-        }
-
-=======
->>>>>>> 53cf6312
         // make a fork between the leader key and block commit, and verify that the key is
         // unconsumed
         let fork_snapshot = {
@@ -2744,16 +2685,6 @@
             let keys = ic.get_consumed_leader_keys(&fork_snapshot, &vec![block_commit.clone()]).unwrap();
             assert_eq!(keys, vec![leader_key.clone()]);
         }
-<<<<<<< HEAD
-        
-        // test is_leader_key_consumed() (should be duable at any subsequent index root)
-        {
-            let mut ic = SortitionHandleTx::begin(&mut db, &fork_snapshot.sortition_id).unwrap();
-            let is_consumed = ic.is_leader_key_consumed(&leader_key).unwrap();
-            assert!(!is_consumed);
-        }
-=======
->>>>>>> 53cf6312
     }
     
     #[test]
