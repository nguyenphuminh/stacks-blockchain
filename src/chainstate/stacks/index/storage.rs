/*
 copyright: (c) 2013-2019 by Blockstack PBC, a public benefit corporation.

 This file is part of Blockstack.

 Blockstack is free software. You may redistribute or modify
 it under the terms of the GNU General Public License as published by
 the Free Software Foundation, either version 3 of the License or
 (at your option) any later version.

 Blockstack is distributed in the hope that it will be useful,
 but WITHOUT ANY WARRANTY, including without the implied warranty of
 MERCHANTABILITY or FITNESS FOR A PARTICULAR PURPOSE. See the
 GNU General Public License for more details.

 You should have received a copy of the GNU General Public License
 along with Blockstack. If not, see <http://www.gnu.org/licenses/>.
*/

use std::fmt;
use std::error;
use std::io;
use std::io::{
    Read,
    Write,
    Seek,
    SeekFrom,
    Cursor,
    BufWriter,
};

use std::char::from_digit;
use std::marker::PhantomData;
use std::ops::{Deref, DerefMut};
use std::collections::{VecDeque, HashMap, HashSet};

use std::fs;
use std::path::{
    Path,
    PathBuf
};

use std::os;
use std::iter::FromIterator;

use regex::Regex;

use chainstate::burn::BlockHeaderHash;
use chainstate::burn::BLOCK_HEADER_HASH_ENCODED_SIZE;

use chainstate::stacks::index::{
    TrieHash,
    TRIEHASH_ENCODED_SIZE,
    BlockMap,
    trie_sql,
    MarfTrieId,
};

use chainstate::stacks::index::bits::{
    get_node_byte_len,
    write_nodetype_bytes,
    read_hash_bytes,
    read_block_identifier,
    read_node_hash_bytes,
    read_nodetype,
    get_node_hash,
};

use chainstate::stacks::index::node::{
    is_backptr,
    clear_backptr,
    set_backptr,
    TrieNodeType,
    TrieNode4,
    TrieNode16,
    TrieNode48,
    TrieNode256,
    TrieLeaf,
    TrieNodeID,
    TriePtr,
    TriePath,
    TrieNode
};

use rusqlite::{
    Connection, OptionalExtension,
    types::{ FromSql,
             ToSql },
    NO_PARAMS,
    Error as SqliteError,
    OpenFlags
};

use std::convert::{
    TryFrom,
    TryInto
};

use chainstate::stacks::index::Error as Error;

use util::log;
use util::db::tx_begin_immediate;
use util::db::tx_busy_handler;
use util::db::Error as db_error;

pub fn ftell<F: Seek>(f: &mut F) -> Result<u64, Error> {
    f.seek(SeekFrom::Current(0))
        .map_err(Error::IOError)
}

pub fn fseek<F: Seek>(f: &mut F, off: u64) -> Result<u64, Error> {
    f.seek(SeekFrom::Start(off))
        .map_err(Error::IOError)
}

pub fn fseek_end<F: Seek>(f: &mut F) -> Result<u64, Error> {
    f.seek(SeekFrom::End(0))
        .map_err(Error::IOError)
}

trait NodeHashReader {
    fn read_node_hash_bytes<W: Write>(&mut self, ptr: &TriePtr, w: &mut W) -> Result<(), Error>;
}

impl <T: MarfTrieId> BlockMap for TrieFileStorage<T> {
    type TrieId = T;

    fn get_block_hash(&self, id: u32) -> Result<T, Error> {
        trie_sql::get_block_hash(&self.db, id)
    }

    fn get_block_hash_caching(&mut self, id: u32) -> Result<&T, Error> {
        if !self.block_hash_cache.contains_key(&id) {
            self.block_hash_cache.insert(id, self.get_block_hash(id)?);
        }
        Ok(&self.block_hash_cache[&id])
    }
}

impl <T: MarfTrieId> BlockMap for TrieSqlHashMapCursor<'_, T> {
    type TrieId = T;

    fn get_block_hash(&self, id: u32) -> Result<T, Error> {
        trie_sql::get_block_hash(&self.db, id)
    }

    fn get_block_hash_caching(&mut self, id: u32) -> Result<&T, Error> {
        if !self.cache.contains_key(&id) {
            self.cache.insert(id, self.get_block_hash(id)?);
        }
        Ok(&self.cache[&id])
    }
}

enum FlushOptions<'a, T: MarfTrieId> {
    CurrentHeader,
    NewHeader(&'a T),
    MinedTable(&'a T),
    UnconfirmedTable,
}

impl <T: MarfTrieId> fmt::Display for FlushOptions <'_, T> {
    fn fmt(&self, f: &mut fmt::Formatter) -> fmt::Result {
        match self {
            FlushOptions::CurrentHeader => write!(f, "self"),
            FlushOptions::MinedTable(bhh) => write!(f, "{}.mined", bhh),
            FlushOptions::NewHeader(bhh) => write!(f, "{}", bhh),
            FlushOptions::UnconfirmedTable => write!(f, "self.unconfirmed")
        }
    }
}

/// In-RAM trie storage.
/// Used by TrieFileStorage to buffer the next trie being built.
#[derive(Clone)]
pub struct TrieRAM <T: MarfTrieId> {
    data: Vec<(TrieNodeType, TrieHash)>,
    block_header: T,
    readonly: bool,

    read_count: u64,
    read_backptr_count: u64,
    read_node_count: u64,
    read_leaf_count: u64,

    write_count: u64,
    write_node_count: u64,
    write_leaf_count: u64,

    total_bytes: usize,

    parent: T
}

// Trie in RAM without the serialization overhead
impl <T: MarfTrieId> TrieRAM <T> {
    pub fn new(block_header: &T, capacity_hint: usize, parent: &T) -> TrieRAM<T> {
        TrieRAM {
            data: Vec::with_capacity(capacity_hint),
            block_header: block_header.clone(),
            readonly: false,

            read_count: 0,
            read_backptr_count: 0,
            read_node_count: 0,
            read_leaf_count: 0,

            write_count: 0,
            write_node_count: 0,
            write_leaf_count: 0,

            total_bytes: 0,

            parent: parent.clone(),
        }
    }

    fn from_data(block_header: T, data: Vec<(TrieNodeType, TrieHash)>, parent: T) -> TrieRAM<T> {
        TrieRAM {
            data: data,
            block_header: block_header,
            readonly: false,

            read_count: 0,
            read_backptr_count: 0,
            read_node_count: 0,
            read_leaf_count: 0,

            write_count: 0,
            write_node_count: 0,
            write_leaf_count: 0,

            total_bytes: 0,

            parent: parent
        }
    }

    #[cfg(test)]
    #[allow(dead_code)]
    pub fn stats(&mut self) -> (u64, u64) {
        let r = self.read_count;
        let w = self.write_count;
        self.read_count = 0;
        self.write_count = 0;
        (r, w)
    }

    #[cfg(test)]
    #[allow(dead_code)]
    pub fn node_stats(&mut self) -> (u64, u64, u64) {
        let nr = self.read_node_count;
        let br = self.read_backptr_count;
        let nw = self.write_node_count;

        self.read_node_count = 0;
        self.read_backptr_count = 0;
        self.write_node_count = 0;
         
        (nr, br, nw)
    }

    #[cfg(test)]
    #[allow(dead_code)]
    pub fn leaf_stats(&mut self) -> (u64, u64) {
        let lr = self.read_leaf_count;
        let lw = self.write_leaf_count;

        self.read_leaf_count = 0;
        self.write_leaf_count = 0;

        (lr, lw)
    }

    pub fn write_trie<F: Write + Seek>(f: &mut F, node_data: &[(TrieNodeType, TrieHash)], offsets: &[u32],
                                       parent_hash: &T) -> Result<(), Error> {
        assert_eq!(node_data.len(), offsets.len());

        // write parent block ptr
        fseek(f, 0)?;
        f.write_all(parent_hash.as_bytes())
            .map_err(|e| Error::IOError(e))?;
        // write zero-identifier (TODO: this is a convenience hack for now, we should remove the
        //    identifier from the trie data blob)
        fseek(f, BLOCK_HEADER_HASH_ENCODED_SIZE as u64)?;
        f.write_all(&0u32.to_le_bytes())
            .map_err(|e| Error::IOError(e))?;

        for i in 0..node_data.len() {
            // dump the node to storage
            write_nodetype_bytes(f, &node_data[i].0, node_data[i].1)?;
            
            // next node
            fseek(f, offsets[i] as u64)?;
        }

        Ok(())
    }

    /// Walk through the bufferred TrieNodes and dump them to f.
    fn dump_traverse<F: Write + Seek>(&mut self, f: &mut F, root: &TrieNodeType, hash: &TrieHash) -> Result<u64, Error> {
        let mut frontier : VecDeque<(TrieNodeType, TrieHash)> = VecDeque::new();

        let mut node_data = vec![];
        let mut offsets = vec![];

        frontier.push_back((root.clone(), hash.clone()));

        // first 32 bytes is reserved for the parent block hash
        //    next 4 bytes is the local block identifier
        let mut ptr = BLOCK_HEADER_HASH_ENCODED_SIZE as u64 +
            4;
        
        // step 1: write out each node in breadth-first order to get their ptr offsets
        while frontier.len() > 0 {
            let (node, node_hash) = match frontier.pop_front() {
                Some((n, h)) => (n, h),
                None => {
                    break;
                }
            };

            // calculate size
            let num_written = get_node_byte_len(&node);
            ptr += num_written as u64;
            
            // queue each child
            if !node.is_leaf() {
                let ptrs = node.ptrs();
                let num_children = ptrs.len();
                for i in 0..num_children {
                    if ptrs[i].id != TrieNodeID::Empty as u8 && !is_backptr(ptrs[i].id) {
                        let (child, child_hash) = self.read_nodetype(&ptrs[i])?;
                        frontier.push_back((child, child_hash));
                    }
                }
            }
            
            node_data.push((node, node_hash));
            offsets.push(ptr as u32);
        }

        assert_eq!(offsets.len(), node_data.len());

        // step 2: update ptrs in all nodes
        let mut i = 0;
        for j in 0..node_data.len() {
            let next_node = &mut node_data[j].0;
            if !next_node.is_leaf() {
                let mut ptrs = next_node.ptrs_mut();
                let num_children = ptrs.len();
                for k in 0..num_children {
                    if ptrs[k].id != TrieNodeID::Empty as u8 && !is_backptr(ptrs[k].id) {
                        ptrs[k].ptr = offsets[i];
                        i += 1;
                    }
                }
            }
        }

        // step 3: write out each node (now that they have the write ptrs)
        TrieRAM::write_trie(f, node_data.as_slice(), offsets.as_slice(), &self.parent)?;

        Ok(ptr)
    }

    /// Dump ourself to f
    pub fn dump<F: Write + Seek>(&mut self, f: &mut F, bhh: &T) -> Result<u64, Error> {
        if self.block_header == *bhh {
            let (root, hash) = self.read_nodetype(&TriePtr::new(TrieNodeID::Node256 as u8, 0, 0))?;
            self.dump_traverse(f, &root, &hash)
        }
        else {
            error!("Failed to dump {:?}: not the current block", bhh);
            Err(Error::NotFoundError)
        }
    }

    /// load the trie from F.
    /// The trie will have the same structure as the on-disk trie, but it may have nodes in a
    /// different order.
    pub fn load<F: Read + Seek>(f: &mut F, bhh: &T) -> Result<TrieRAM<T>, Error> {
        let mut data = vec![];
        let mut frontier = VecDeque::new();

        // read parent
        fseek(f, 0)?;
        let parent_hash_bytes = read_hash_bytes(f)?;
        let parent_hash = T::from_bytes(parent_hash_bytes);

        let root_disk_ptr = BLOCK_HEADER_HASH_ENCODED_SIZE as u64 +
            4;

        let root_ptr = TriePtr::new(TrieNodeID::Node256 as u8, 0, root_disk_ptr as u32);
        let (mut root_node, root_hash) = read_nodetype(f, &root_ptr)
            .map_err(|e| {
                error!("Failed to read root node info for {:?}: {:?}", bhh, &e);
                e
            })?;

        let mut next_index = 1;

        if let TrieNodeType::Node256(ref mut data) = root_node {
            // queue children in the same order we stored them
            for ptr in data.ptrs.iter_mut() {
                if ptr.id() != TrieNodeID::Empty as u8 && !is_backptr(ptr.id()) {
                    frontier.push_back((*ptr).clone());

                    // fix up ptrs
                    ptr.ptr = next_index;
                    next_index += 1;
                }
            }
        }
        else {
            return Err(Error::CorruptionError("First TrieRAM node is not a Node256".to_string()));
        }

        data.push((root_node, root_hash));

        while frontier.len() > 0 {
            let next_ptr = frontier.pop_front().expect("BUG: no ptr in non-empty frontier");
            let (mut next_node, next_hash) = read_nodetype(f, &next_ptr)
                .map_err(|e| {
                    error!("Failed to read node at {:?}: {:?}", &next_ptr, &e);
                    e
                })?;

            if !next_node.is_leaf() {
                // queue children in the same order we stored them
                let ptrs : &mut [TriePtr] = match next_node {
                    TrieNodeType::Node4(ref mut data) => &mut data.ptrs,
                    TrieNodeType::Node16(ref mut data) => &mut data.ptrs,
                    TrieNodeType::Node48(ref mut data) => &mut data.ptrs,
                    TrieNodeType::Node256(ref mut data) => &mut data.ptrs,
                    _ => {
                        unreachable!();
                    }
                };

                for ptr in ptrs {
                    if ptr.id() != TrieNodeID::Empty as u8 && !is_backptr(ptr.id()) {
                        frontier.push_back((*ptr).clone());

                        // fix up ptrs
                        ptr.ptr = next_index;
                        next_index += 1;
                    }
                }
            }

            data.push((next_node, next_hash));
        }

        Ok(TrieRAM::from_data((*bhh).clone(), data, parent_hash))
    }

    fn size_hint(&self) -> usize {
        self.write_count as usize
        // the size hint is used for a capacity guess on the data vec, which is _nodes_
        //  NOT bytes. this led to enormous over-allocations
    }

    pub fn format(&mut self) -> Result<(), Error> {
        if self.readonly {
            trace!("Read-only!");
            return Err(Error::ReadOnlyError);
        }

        self.data.clear();
        Ok(())
    }

    pub fn read_node_hash(&self, ptr: &TriePtr) -> Result<TrieHash, Error> {
        let (_, node_trie_hash) = self.data.get(ptr.ptr() as usize)
            .ok_or_else(|| {
                error!("TrieRAM: Failed to read node bytes: {} >= {}", ptr.ptr(), self.data.len());
                Error::NotFoundError
            })?;

        Ok(node_trie_hash.clone())
    }

    pub fn read_nodetype(&mut self, ptr: &TriePtr) -> Result<(TrieNodeType, TrieHash), Error> {
        trace!("TrieRAM: read_nodetype({:?}): at {:?}", &self.block_header, ptr);

        self.read_count += 1;
        if is_backptr(ptr.id()) {
            self.read_backptr_count += 1;
        }
        else if ptr.id() == TrieNodeID::Leaf as u8 {
            self.read_leaf_count += 1;
        }
        else {
            self.read_node_count += 1;
        }

        if (ptr.ptr() as u64) >= (self.data.len() as u64) {
            error!("TrieRAM read_nodetype({:?}): Failed to read node {:?}: {} >= {}", &self.block_header, ptr, ptr.ptr(), self.data.len());
            Err(Error::NotFoundError)
        }
        else {
            Ok(self.data[ptr.ptr() as usize].clone())
        }
    }

    pub fn write_nodetype(&mut self, node_array_ptr: u32, node: &TrieNodeType, hash: TrieHash) -> Result<(), Error> {
        if self.readonly {
            trace!("Read-only!");
            return Err(Error::ReadOnlyError);
        }

        trace!("TrieRAM: write_nodetype({:?}): at {}: {:?} {:?}", &self.block_header, node_array_ptr, &hash, node);
        
        self.write_count += 1;
        match node {
            TrieNodeType::Leaf(_) => {
                self.write_leaf_count += 1;
            },
            _ => {
                self.write_node_count += 1;
            }
        }

        if node_array_ptr < (self.data.len() as u32) {
            self.data[node_array_ptr as usize] = (node.clone(), hash);
            Ok(())
        }
        else if node_array_ptr == (self.data.len() as u32) {
            self.data.push((node.clone(), hash));
            self.total_bytes += get_node_byte_len(node);
            Ok(())
        }
        else {
            error!("Failed to write node bytes: off the end of the buffer");
            Err(Error::NotFoundError)
        }
    }

    /// Get the next ptr value for a node to store.
    pub fn last_ptr(&mut self) -> Result<u32, Error> {
        Ok(self.data.len() as u32)
    }
}

impl <T: MarfTrieId> NodeHashReader for TrieRAM <T> {
    fn read_node_hash_bytes<W: Write>(&mut self, ptr: &TriePtr, w: &mut W) -> Result<(), Error> {
        let (_, node_trie_hash) = self.data.get(ptr.ptr() as usize)
            .ok_or_else(|| {
                error!("TrieRAM: Failed to read node bytes: {} >= {}", ptr.ptr(), self.data.len());
                Error::NotFoundError
            })?;
        w.write_all(node_trie_hash.as_bytes())?;
        Ok(())
    }
}

pub struct TrieSqlCursor <'a> {
    db: &'a Connection,
    block_id: u32
}

pub struct TrieSqlHashMapCursor <'a, T: MarfTrieId> {
    db: &'a Connection,
    cache: &'a mut HashMap<u32, T>
}

impl NodeHashReader for TrieSqlCursor<'_> {
    fn read_node_hash_bytes<W: Write>(&mut self, ptr: &TriePtr, w: &mut W) -> Result<(), Error> {
        trie_sql::read_node_hash_bytes(self.db, w, self.block_id, ptr)
    }
}

// disk-backed Trie.
// Keeps the last-extended Trie in-RAM and flushes it to disk on either a call to flush() or a call
// to extend_to_block() with a different block header hash.
pub struct TrieFileStorage <T: MarfTrieId> {
    pub db_path: String,

    last_extended: Option<(T, TrieRAM<T>)>,

    db: Connection,
    cur_block: T,
    /// Tracking the row_id for the cur_block. If cur_block == last_extended,
    ///   this value should always be None
    cur_block_id: Option<u32>,

    read_count: u64,
    read_backptr_count: u64,
    read_node_count: u64,
    read_leaf_count: u64,

    write_count: u64,
    write_node_count: u64,
    write_leaf_count: u64,

    pub trie_ancestor_hash_bytes_cache: Option<(T, Vec<TrieHash>)>,

    block_hash_cache: HashMap<u32, T>,

    pub readonly: bool,
    pub unconfirmed: bool,

    // used in testing in order to short-circuit block-height lookups
    //   when the trie struct is tested outside of marf.rs usage
    #[cfg(test)]
    pub test_genesis_block: Option<T>,
}

impl <T: MarfTrieId> TrieFileStorage <T> {
    fn open_opts(db_path: &str, readonly: bool, unconfirmed: bool) -> Result<TrieFileStorage<T>, Error> {
        let mut create_flag = false;
        let open_flags = 
            if db_path != ":memory:" {
                match fs::metadata(db_path) {
                    Err(e) => {
                        if e.kind() == io::ErrorKind::NotFound {
                            // need to create 
                            if !readonly {
                                create_flag = true;
                                OpenFlags::SQLITE_OPEN_READ_WRITE | OpenFlags::SQLITE_OPEN_CREATE
                            }
                            else {
                                return Err(Error::NotFoundError);
                            }
                        }
                        else {
                            return Err(Error::IOError(e));
                        }
                    },
                    Ok(_md) => {
                        // can just open 
                        if !readonly {
                            OpenFlags::SQLITE_OPEN_READ_WRITE
                        }
                        else {
                            OpenFlags::SQLITE_OPEN_READ_ONLY
                        }
                    }
                }
            }
            else {
                create_flag = true;
                if !readonly {
                    OpenFlags::SQLITE_OPEN_READ_WRITE | OpenFlags::SQLITE_OPEN_CREATE
                }
                else {
                    OpenFlags::SQLITE_OPEN_READ_ONLY | OpenFlags::SQLITE_OPEN_CREATE
                }
            };

        let mut db = Connection::open_with_flags(db_path, open_flags)?;
        db.busy_handler(Some(tx_busy_handler))?;

        let db_path = db_path.to_string();

        if create_flag {
            trie_sql::create_tables_if_needed(&mut db)?;
        }

        debug!("Opened TrieFileStorage {};", db_path);

        let ret = TrieFileStorage {
            db_path,
            db,

            last_extended: None,
            cur_block: TrieFileStorage::block_sentinel(),
            cur_block_id: None,
            
            read_count: 0,
            read_backptr_count: 0,
            read_node_count: 0,
            read_leaf_count: 0,

            write_count: 0,
            write_node_count: 0,
            write_leaf_count: 0,

            trie_ancestor_hash_bytes_cache: None,
            block_hash_cache: HashMap::new(),
  
            readonly: readonly,
            unconfirmed: unconfirmed,

            // used in testing in order to short-circuit block-height lookups
            //   when the trie struct is tested outside of marf.rs usage
            #[cfg(test)]
            test_genesis_block: None,
        };

        Ok(ret)
    }

    pub fn open(db_path: &str) -> Result<TrieFileStorage<T>, Error> {
        TrieFileStorage::open_opts(db_path, false, false)
    }

    pub fn open_readonly(db_path: &str) -> Result<TrieFileStorage<T>, Error> {
        TrieFileStorage::open_opts(db_path, true, false)
    }

    pub fn open_unconfirmed(db_path: &str) -> Result<TrieFileStorage<T>, Error> {
        TrieFileStorage::open_opts(db_path, false, true)
    }

    pub fn reopen_readonly(&self) -> Result<TrieFileStorage<T>, Error> {
        if let Some((ref block_bhh, _)) = self.last_extended {
            error!("MARF storage already opened to in-progress block {}", block_bhh);
            return Err(Error::InProgressError);
        }

        let db = Connection::open_with_flags(&self.db_path, OpenFlags::SQLITE_OPEN_READ_ONLY)?;
        db.busy_handler(Some(tx_busy_handler))?;

        trace!("Make read-only view of TrieFileStorage: {}", &self.db_path);
        
        let ret = TrieFileStorage {
            db_path: self.db_path.clone(),
            db: db,

            last_extended: None,
            cur_block: self.cur_block.clone(),
            cur_block_id: self.cur_block_id.clone(),
            
            read_count: 0,
            read_backptr_count: 0,
            read_node_count: 0,
            read_leaf_count: 0,

            write_count: 0,
            write_node_count: 0,
            write_leaf_count: 0,

            trie_ancestor_hash_bytes_cache: None,
            block_hash_cache: self.block_hash_cache.clone(),
  
            readonly: true,
            unconfirmed: true,
            
            // used in testing in order to short-circuit block-height lookups
            //   when the trie struct is tested outside of marf.rs usage
            #[cfg(test)]
            test_genesis_block: self.test_genesis_block.clone()
        };

        Ok(ret)
    }

    pub fn set_cached_ancestor_hashes_bytes(&mut self, bhh: &T, bytes: Vec<TrieHash>) {
        self.trie_ancestor_hash_bytes_cache = Some((bhh.clone(), bytes));
    }

    pub fn clear_cached_ancestor_hashes_bytes(&mut self) {
        self.trie_ancestor_hash_bytes_cache = None;
    }

    pub fn check_cached_ancestor_hashes_bytes(&mut self, bhh: &T) -> Option<Vec<TrieHash>> {
        if let Some((ref cached_bhh, ref cached_bytes)) = self.trie_ancestor_hash_bytes_cache {
            if cached_bhh == bhh {
                return Some(cached_bytes.clone())
            }
        }
        None
    }

    #[cfg(test)]
    pub fn new_memory() -> Result<TrieFileStorage<T>, Error> {
        TrieFileStorage::open(":memory:")
    }

    /// Get the block hash of the "parent of the root".  This does not correspond to a real block,
    /// but instead is a sentinel value that is all 1's
    pub fn block_sentinel() -> T {
        T::sentinel()
    }

    #[cfg(test)]
    pub fn stats(&mut self) -> (u64, u64) {
        let r = self.read_count;
        let w = self.write_count;
        self.read_count = 0;
        self.write_count = 0;
        (r, w)
    }
    
    #[cfg(test)]
    pub fn node_stats(&mut self) -> (u64, u64, u64) {
        let nr = self.read_node_count;
        let br = self.read_backptr_count;
        let nw = self.write_node_count;

        self.read_node_count = 0;
        self.read_backptr_count = 0;
        self.write_node_count = 0;

        (nr, br, nw)
    }

    #[cfg(test)]
    pub fn leaf_stats(&mut self) -> (u64, u64) {
        let lr = self.read_leaf_count;
        let lw = self.write_leaf_count;

        self.read_leaf_count = 0;
        self.write_leaf_count = 0;

        (lr, lw)
    }

    /// Recover from partially-written state -- i.e. blow it away.
    /// Doesn't get called automatically.
    pub fn recover(db_path: &String) -> Result<(), Error> {
        let conn = Connection::open(db_path)?;
        conn.busy_handler(Some(tx_busy_handler))?;

        trie_sql::clear_lock_data(&conn)
    }

    /// Read the Trie root node's hash from the block table.
    #[cfg(test)]
    pub fn read_block_root_hash(&self, bhh: &T) -> Result<TrieHash, Error> {
        let root_hash_ptr =
            TriePtr::new(TrieNodeID::Node256 as u8, 0, TrieFileStorage::<T>::root_ptr_disk());
        trie_sql::get_node_hash_bytes_by_bhh(&self.db, bhh, &root_hash_ptr)
    }

    /// Generate a mapping between Trie root hashes and the blocks that contain them
    #[cfg(test)]
    pub fn read_root_to_block_table(&mut self) -> Result<HashMap<TrieHash, T>, Error> {
        let mut ret = HashMap::from_iter(trie_sql::read_all_block_hashes_and_roots(&self.db)?
                                         .into_iter());

        let last_extended = match self.last_extended.take() {
            Some((bhh, trie_ram)) => {
                let ptr = TriePtr::new(set_backptr(TrieNodeID::Node256 as u8), 0, 0);

                let root_hash = trie_ram.read_node_hash(&ptr)?;

                ret.insert(root_hash.clone(), bhh.clone());
                Some((bhh, trie_ram))
            },
            _ => {
                None
            }
        };

        self.last_extended = last_extended;

        Ok(ret)
    }

    /// internal procedure for locking a trie hash for work
    fn switch_trie(&mut self, bhh: &T, trie_buf: TrieRAM<T>) {
        trace!("Extended from {} to {}", &self.cur_block, bhh);

        // update internal structures
        self.cur_block = bhh.clone();
        self.cur_block_id = None;
        self.clear_cached_ancestor_hashes_bytes();

        self.last_extended = Some((bhh.clone(), trie_buf));
    }

    /// Extend the forest of Tries to include a new confirmed block.
    /// Fails if the block already exists, or if the storage is read-only, or open
    /// only for unconfirmed state.
    pub fn extend_to_block(&mut self, bhh: &T) -> Result<(), Error> {
        self.clear_cached_ancestor_hashes_bytes();
        if self.readonly {
            return Err(Error::ReadOnlyError);
        }
        if self.unconfirmed {
            return Err(Error::UnconfirmedError);
        }
        
        if trie_sql::get_block_identifier(&self.db, bhh).is_ok() {
            warn!("Block already exists: {}", &bhh);
            return Err(Error::ExistsError);
        }

        self.flush()?;

        let size_hint = match self.last_extended {
            Some((_, ref trie_storage)) => 2*trie_storage.size_hint(),
            None => (1024) // don't try to guess _byte_ allocation here.
        };

        let trie_buf = TrieRAM::new(bhh, size_hint, &self.cur_block);
        
        // place a lock on this block, so we can't extend to it again
        if !trie_sql::lock_bhh_for_extension(&mut self.db, bhh, false)? {
            warn!("Block already extended: {}", &bhh);
            return Err(Error::ExistsError);
        }

        self.switch_trie(bhh, trie_buf);
        Ok(())
    }

    /// Extend the forest of Tries to include a new unconfirmed block.
    /// If the unconfirmed block (bhh) already exists, then load up its trie as the last_extended
    /// trie.
    pub fn extend_to_unconfirmed_block(&mut self, bhh: &T) -> Result<bool, Error> {
        self.clear_cached_ancestor_hashes_bytes();
        if !self.unconfirmed {
            return Err(Error::UnconfirmedError);
        }

        self.flush()?;

        // try to load up the trie
        let mut tx = tx_begin_immediate(&mut self.db)?;
        let (trie_buf, created) = 
            if let Some(block_id) = trie_sql::get_unconfirmed_block_identifier(&mut tx, bhh)? {
                debug!("Reload unconfirmed trie {} ({})", bhh, block_id);

                // restore trie
                let mut fd = trie_sql::open_trie_blob(&tx, block_id)?;
                (TrieRAM::load(&mut fd, bhh)?, false)
            }
            else {
                debug!("Instantiate unconfirmed trie {}", bhh);
                
                // new trie
                let size_hint = match self.last_extended {
                    Some((_, ref trie_storage)) => 2*trie_storage.size_hint(),
                    None => (1024) // don't try to guess _byte_ allocation here.
                };

                (TrieRAM::new(bhh, size_hint, &self.cur_block), true)
            };

        // place a lock on this block, so we can't extend to it again
        if !trie_sql::tx_lock_bhh_for_extension(&mut tx, bhh, true)? {
            warn!("Block already extended: {}", &bhh);
            return Err(Error::ExistsError);
        }

        tx.commit()?;

        self.switch_trie(bhh, trie_buf);
        Ok(created)
    }

    pub fn has_confirmed_block(&self, bhh: &T) -> Result<bool, Error> {
        match trie_sql::get_confirmed_block_identifier(&self.db, bhh) {
            Ok(Some(_)) => Ok(true),
            Ok(None) => Ok(false),
            Err(e) => Err(e)
        }
    }

    pub fn has_unconfirmed_block(&self, bhh: &T) -> Result<bool, Error> {
        match trie_sql::get_unconfirmed_block_identifier(&self.db, bhh) {
            Ok(Some(_)) => Ok(true),
            Ok(None) => Ok(false),
            Err(e) => Err(e)
        }
    }

    pub fn has_block(&self, bhh: &T) -> Result<bool, Error> {
        Ok(self.has_confirmed_block(bhh)? || self.has_unconfirmed_block(bhh)?)
    }

    // used for providing a option<block identifier> when re-opening a block --
    //   because the previously open block may have been the last_extended block,
    //   id may have been None.
    pub fn open_block_maybe_id(&mut self, bhh: &T, id: Option<u32>) -> Result<(), Error> {
        match id {
            Some(id) => self.open_block_known_id(bhh, id),
            None => self.open_block(bhh)
        }
    }

    // used for providing a block identifier when opening a block -- usually used
    //   when following a backptr, which stores the block identifier directly.
    pub fn open_block_known_id(&mut self, bhh: &T, id: u32) -> Result<(), Error> {
        if *bhh == self.cur_block && self.cur_block_id.is_some() {
            // no-op
            return Ok(())
        }

        if let Some((ref last_extended, _)) = self.last_extended {
            if last_extended == bhh {
                panic!("BUG: passed id of a currently building block");
            }
        }

        // opening a different Trie than the one we're extending
        self.cur_block_id = Some(id);
        self.cur_block = bhh.clone();

        Ok(())
    }

    pub fn open_block(&mut self, bhh: &T) -> Result<(), Error> {
        if *bhh == self.cur_block && self.cur_block_id.is_some() {
            // no-op
            return Ok(())
        }

        let sentinel = TrieFileStorage::block_sentinel();
        if *bhh == sentinel {
            // just reset to newly opened state
            self.cur_block = sentinel;
            // did we write to the sentinel?
            self.cur_block_id = trie_sql::get_block_identifier(&self.db, bhh)
                .ok();
            return Ok(());
        }

        if let Some((ref last_extended, _)) = self.last_extended {
            if last_extended == bhh {
                // nothing to do -- we're already ready.
                // just clear out.
                self.cur_block_id = None;
                self.cur_block = bhh.clone();
                return Ok(());
            }
        }

        // opening a different Trie than the one we're extending
        self.cur_block_id = Some(trie_sql::get_block_identifier(&self.db, bhh)?);
        self.cur_block = bhh.clone();

        Ok(())
    }

    /// Return the block_identifier / row_id for a given bhh. If that bhh
    ///  is currently being extended, return None, since the row_id won't
    ///  be known until the extended trie is flushed.
    pub fn get_block_identifier(&self, bhh: &T) -> Option<u32> {
        if let Some((ref last_extended, _)) = self.last_extended {
            if bhh == last_extended {
                return None
            }
        }

        trie_sql::get_block_identifier(&self.db, bhh).ok()
    }

    pub fn get_cur_block_identifier(&mut self) -> Result<u32, Error> {
        if let Some((ref last_extended, _)) = self.last_extended {
            if &self.cur_block == last_extended {
                return Err(Error::RequestedIdentifierForExtensionTrie)
            }
        }

        self.cur_block_id.ok_or_else(|| {
            Error::NotOpenedError
        })
    }
    
    pub fn get_cur_block(&self) -> T {
        self.cur_block.clone()
    }

    pub fn get_cur_block_and_id(&self) -> (T, Option<u32>) {
        (self.cur_block.clone(), self.cur_block_id.clone())
    }

    pub fn get_block_from_local_id(&mut self, local_id: u32) -> Result<&T, Error> {
        self.get_block_hash_caching(local_id)
    }

    pub fn root_ptr(&self) -> u32 {
        if let Some((ref last_extended, _)) = self.last_extended {
            if &self.cur_block == last_extended {
                return 0
            }
        }

        TrieFileStorage::<T>::root_ptr_disk()
    }

    pub fn root_trieptr(&self) -> TriePtr {
        TriePtr::new(TrieNodeID::Node256 as u8, 0, self.root_ptr())
    }

    pub fn root_ptr_disk() -> u32 {
        // first 32 bytes are the block parent hash 
        //   next 4 are the identifier
        (BLOCK_HEADER_HASH_ENCODED_SIZE as u32) + 4
    }

    pub fn format(&mut self) -> Result<(), Error> {
        if self.readonly {
            return Err(Error::ReadOnlyError);
        }

        debug!("Format TrieFileStorage {}", &self.db_path);

        // blow away db
        trie_sql::clear_tables(&mut self.db)?;

        match self.last_extended {
            Some((_, ref mut trie_storage)) => trie_storage.format()?,
            None => {}
        };

        self.cur_block = TrieFileStorage::block_sentinel();
        self.cur_block_id = None;
        self.last_extended = None;
        self.clear_cached_ancestor_hashes_bytes();

        Ok(())
    }

    /// Read a node's children's hashes into the provided <Write> implementation.
    /// This only works for intermediate nodes and leafs (the latter of which have no children).
    ///
    /// This method is designed to only access hashes that are either (1) in this Trie, or (2) in
    /// RAM already (i.e. as part of the block map)
    ///
    /// This means that the hash of a node that is in a previous Trie will _not_ be its
    /// hash (as that would require a disk access), but would instead be the root hash of the Trie
    /// that contains it.  While this makes the Merkle proof construction a bit more complicated,
    /// it _significantly_ improves the performance of this method (which is crucial since this is on
    /// the write path, which must be as short as possible).
    ///
    /// Rules:
    /// If a node is empty, pass in an empty hash.
    /// If a node is in this Trie, pass its hash.
    /// If a node is in a previous Trie, pass the root hash of its Trie.
    ///
    /// On err, S may point to a prior block.  The caller should call s.open(...) if an error
    /// occurs.
    pub fn write_children_hashes<W: Write>(&mut self, node: &TrieNodeType, w: &mut W) -> Result<(), Error> {
        if self.readonly {
            return Err(Error::ReadOnlyError);
        }

        trace!("get_children_hashes_bytes for {:?}", node);

        let mut map = TrieSqlHashMapCursor { db: &self.db,
                                             cache: &mut self.block_hash_cache };

        if let Some((ref last_extended, ref mut last_extended_trie)) = self.last_extended {
            if &self.cur_block == last_extended {
                let hash_reader = last_extended_trie;
                return TrieFileStorage::<T>::inner_write_children_hashes(hash_reader, &mut map, node, w)
            }
        }

        // otherwise, the current block is open as an FD
        let mut cursor = TrieSqlCursor { db: &self.db,
                                         block_id: self.cur_block_id.ok_or_else(|| {
                                             error!("Failed to get cur block as hash reader");
                                             Error::NotFoundError
                                         })? };

        TrieFileStorage::<T>::inner_write_children_hashes(&mut cursor, &mut map, node, w)
    }

    fn inner_write_children_hashes<W: Write, H: NodeHashReader, M: BlockMap>(
        hash_reader: &mut H, map: &mut M, node: &TrieNodeType, w: &mut W) -> Result<(), Error> {
        for ptr in node.ptrs().iter() {
            if ptr.id() == TrieNodeID::Empty as u8 {
                // hash of empty string
                w.write_all(TrieHash::from_data(&[]).as_bytes())?;
            }
            else if !is_backptr(ptr.id()) {
                // hash is in the same block as this node
                hash_reader.read_node_hash_bytes(ptr, w)?;
            }
            else {
                // AARON:
                //   I *think* this is no longer necessary in the fork-table-less construction.
                //   the back_pointer's consensus bytes uses this block_hash instead of a back_block
                //   integer. This means that it would _always_ be included the node's hash computation.
                let block_hash = map.get_block_hash_caching(ptr.back_block())?;
                w.write_all(block_hash.as_bytes())?;
            }
        }

        Ok(())
    }

    pub fn read_node_hash_bytes(&mut self, ptr: &TriePtr) -> Result<TrieHash, Error> {
        if let Some((ref last_extended, ref mut trie_ram)) = self.last_extended {
            // special case 
            if &self.cur_block == last_extended {
                return trie_ram.read_node_hash(ptr)
            }
        }

        // some other block or ptr, or cache miss
        match self.cur_block_id {
            Some(block_id) => {
                trie_sql::get_node_hash_bytes(&self.db, block_id, ptr)
            },
            None => {
                error!("Not found (no file is open)");
                Err(Error::NotFoundError)
            }
        }
    }

    // NOTE: ptr will not be treated as a backptr
    pub fn read_nodetype(&mut self, ptr: &TriePtr) -> Result<(TrieNodeType, TrieHash), Error> {
        trace!("read_nodetype({:?}): {:?}", &self.cur_block, ptr);

        self.read_count += 1;
        if is_backptr(ptr.id()) {
            self.read_backptr_count += 1;
        }
        else if ptr.id() == TrieNodeID::Leaf as u8 {
            self.read_leaf_count += 1;
        }
        else {
            self.read_node_count += 1;
        }

        let clear_ptr = ptr.from_backptr();

        if let Some((ref last_extended, ref mut trie_storage)) = self.last_extended {
            // special case 
            if &self.cur_block == last_extended {
                return trie_storage.read_nodetype(&clear_ptr)
            }
        }

        // some other block
        match self.cur_block_id {
            Some(id) => trie_sql::read_node_type(&self.db, id, &clear_ptr),
            None => {
                error!("Not found (no file is open)");
                Err(Error::NotFoundError)
            }
        }
    }
    
    pub fn write_nodetype(&mut self, disk_ptr: u32, node: &TrieNodeType, hash: TrieHash) -> Result<(), Error> {
        if self.readonly {
            return Err(Error::ReadOnlyError);
        }

        trace!("write_nodetype({:?}): at {}: {:?} {:?}", &self.cur_block, disk_ptr, &hash, node);

        self.write_count += 1;
        match node {
            TrieNodeType::Leaf(_) => {
                self.write_leaf_count += 1;
            },
            _ => {
                self.write_node_count += 1;
            }
        }

        // Only allow writes when the cur_block is the current in-RAM extending block.
        if let Some((ref last_extended, ref mut trie_storage)) = self.last_extended {
            if &self.cur_block == last_extended {
                return trie_storage.write_nodetype(disk_ptr, node, hash)
            }
        }

        panic!("Tried to write to another Trie besides the currently-bufferred one.  This should never happen -- only flush() can write to disk!");
    }

    pub fn write_node<N: TrieNode + std::fmt::Debug>(&mut self, ptr: u32, node: &N, hash: TrieHash) -> Result<(), Error> {
        if self.readonly {
            return Err(Error::ReadOnlyError);
        }

        let node_type = node.as_trie_node_type();
        self.write_nodetype(ptr, &node_type, hash)
    }
    
    fn inner_flush(&mut self, flush_options: FlushOptions<'_, T>) -> Result<(), Error> {
        // save the currently-bufferred Trie to disk, and atomically put it into place (possibly to
        // a different block than the one opened, as indicated by final_bhh).
        // Runs once -- subsequent calls are no-ops.
        // Panics on a failure to rename the Trie file into place (i.e. if the the actual commitment
        // fails).
        // TODO: this needs to be more robust.  Also fsync the parent directory itself, before and
        // after.  Turns out rename(2) isn't crash-consistent, and turns out syscalls can get
        // reordered.
        self.clear_cached_ancestor_hashes_bytes();
        if self.readonly {
            return Err(Error::ReadOnlyError);
        }
        if let Some((ref bhh, ref mut trie_ram)) = self.last_extended.take() {
            trace!("Buffering block flush started.");
            let mut buffer = Cursor::new(Vec::new());
            trie_ram.dump(&mut buffer, bhh)?;
            // consume the cursor, get the buffer
            let buffer = buffer.into_inner();
            trace!("Buffering block flush finished.");

            debug!("Flush: {} to {}", bhh, flush_options);
            
            let tx = tx_begin_immediate(&mut self.db)?;
            let block_id = match flush_options {
                FlushOptions::CurrentHeader => {
                    if self.unconfirmed {
                        return Err(Error::UnconfirmedError);
                    }
                    trie_sql::write_trie_blob(&tx, bhh, &buffer)?
                },
                FlushOptions::NewHeader(real_bhh) => {
                    // If we opened a block with a given hash, but want to store it as a block with a *different*
                    // hash, then call this method to update the internal storage state to make it so.  This is
                    // necessary for validating blocks in the blockchain, since the miner will always build a
                    // block whose hash is all 0's (since it can't know the final block hash).  As such, a peer
                    // will process a block as if it's hash is all 0's (in order to validate the state root), and
                    // then use this method to switch over the block hash to the "real" block hash.
                    if self.unconfirmed {
                        return Err(Error::UnconfirmedError);
                    }
                    if real_bhh != bhh {
                        // note: this was moved from the block_retarget function
                        //  to avoid stepping on the borrow checker.
                        debug!("Retarget block {} to {}", bhh, real_bhh);
                        // switch over state
                        self.cur_block = real_bhh.clone();
                    }
                    trie_sql::write_trie_blob(&tx, real_bhh, &buffer)?
                },
                FlushOptions::MinedTable(real_bhh) => {
                    if self.unconfirmed {
                        return Err(Error::UnconfirmedError);
                    }
                    trie_sql::write_trie_blob_to_mined(&tx, real_bhh, &buffer)?
                },
                FlushOptions::UnconfirmedTable => {
                    if !self.unconfirmed {
                        return Err(Error::UnconfirmedError);
                    }
                    trie_sql::write_trie_blob_to_unconfirmed(&tx, bhh, &buffer)?
                }
            };

            trie_sql::drop_lock(&tx, bhh)?;
            tx.commit()?;

            debug!("Flush: identifier of {} is {}", flush_options, block_id);

<<<<<<< HEAD
            self.cur_block_id = None;
=======
>>>>>>> d99c2b35
        }

        Ok(())
    }

    pub fn flush(&mut self) -> Result<(), Error> {
        if self.unconfirmed {
            self.inner_flush(FlushOptions::UnconfirmedTable)
        }
        else {
            self.inner_flush(FlushOptions::CurrentHeader)
        }
    }

    pub fn flush_to(&mut self, bhh: &T) -> Result<(), Error> {
        self.inner_flush(FlushOptions::NewHeader(bhh))
    }

    pub fn flush_mined(&mut self, bhh: &T) -> Result<(), Error> {
        self.inner_flush(FlushOptions::MinedTable(bhh))
    }

    pub fn drop_extending_trie(&mut self) {
        self.clear_cached_ancestor_hashes_bytes();
        if !self.readonly {
            if let Some((ref bhh, _)) = self.last_extended.take() {
                let tx = tx_begin_immediate(&mut self.db)
                    .expect("Corruption: Failed to obtain db transaction");
                trie_sql::drop_lock(&tx, bhh)
                    .expect("Corruption: Failed to drop the extended trie lock");
                tx.commit()
                    .expect("Corruption: Failed to drop the extended trie");
            }
            self.last_extended = None;
            self.cur_block_id = None;
            self.trie_ancestor_hash_bytes_cache = None;
        }
    }

    pub fn drop_unconfirmed_trie(&mut self, bhh: &T) {
        self.clear_cached_ancestor_hashes_bytes();
        if !self.readonly && self.unconfirmed {
            let tx = tx_begin_immediate(&mut self.db)
                .expect("Corruption: Failed to obtain db transaction");
            trie_sql::drop_unconfirmed_trie(&tx, bhh)
                .expect("Corruption: Failed to drop unconfirmed trie");
            trie_sql::drop_lock(&tx, bhh)
                .expect("Corruption: Failed to drop the extended trie lock");
            tx.commit()
                .expect("Corruption: Failed to drop the extended trie");
            self.last_extended = None;
            self.cur_block_id = None;
            self.trie_ancestor_hash_bytes_cache = None;
        }
    }

    pub fn last_ptr(&mut self) -> Result<u32, Error> {
        if let Some((_, ref mut trie_ram)) = self.last_extended {
            trie_ram.last_ptr()
        }
        else {
            panic!("Cannot allocate new ptrs in a Trie that is not in RAM");
        }
    }

    pub fn num_blocks(&self) -> usize {
        let result = if self.last_extended.is_some() {
            1
        } else {
            0
        };
        result + (trie_sql::count_blocks(&self.db)
                  .expect("Corruption: SQL Error on a non-fallible query.") as usize)
    }
}

#[cfg(test)]
pub mod test {
    use super::*;
    use std::fs;
    use std::collections::VecDeque;

    use chainstate::stacks::index::*;
    use chainstate::stacks::index::node::*;
    use chainstate::stacks::index::marf::*;

    fn ptrs_cmp(p1: &[TriePtr], p2: &[TriePtr]) -> bool {
        if p1.len() != p2.len() {
            return false;
        }
        for (ptr1, ptr2) in p1.iter().zip(p2.iter()) {
            if ptr1.chr != ptr2.chr || ptr1.id != ptr2.id {
                return false;
            }
        }
        return true;
    }

    fn node_cmp(n1: &TrieNodeType, n2: &TrieNodeType) -> bool {
        match (n1, n2) {
            (TrieNodeType::Leaf(ref data1), TrieNodeType::Leaf(ref data2)) => (data1.path == data2.path && data1.data == data2.data),
            (TrieNodeType::Node4(ref data1), TrieNodeType::Node4(ref data2)) => (data1.path == data2.path && ptrs_cmp(&data1.ptrs, &data2.ptrs)),
            (TrieNodeType::Node16(ref data1), TrieNodeType::Node16(ref data2)) => (data1.path == data2.path && ptrs_cmp(&data1.ptrs, &data2.ptrs)),
            (TrieNodeType::Node48(ref data1), TrieNodeType::Node48(ref data2)) => (data1.path == data2.path && ptrs_cmp(&data1.ptrs, &data2.ptrs)),
            (TrieNodeType::Node256(ref data1), TrieNodeType::Node256(ref data2)) => (data1.path == data2.path && ptrs_cmp(&data1.ptrs, &data2.ptrs)),
            (_, _) => false
        }
    }
    
    fn trie_print<T: MarfTrieId>(t: &mut TrieRAM<T>) {
        for dat in t.data.iter() {
            eprintln!("{}: {:?}", &dat.1, &dat.0);
        }
    }

    fn trie_cmp<T: MarfTrieId>(t1: &mut TrieRAM<T>, t2: &mut TrieRAM<T>) -> bool {
        eprintln!("Begin comparing tries\nTrie 1:");
        trie_print(t1);
        eprintln!("Trie 2");
        trie_print(t2);
        eprintln!("End tries\n");

        let mut frontier_1 = VecDeque::new();
        let mut frontier_2 = VecDeque::new();

        assert!(t1.data.len() > 0);
        assert!(t2.data.len() > 0);

        let (n1_data, n1_hash) = t1.data[0].clone();
        let (n2_data, n2_hash) = t2.data[0].clone();

        if let TrieNodeType::Node256(_) = n1_data {} else { assert!(false) }
        if let TrieNodeType::Node256(_) = n2_data {} else { assert!(false) }

        frontier_1.push_back((n1_data, n1_hash));
        frontier_2.push_back((n2_data, n2_hash));

        while frontier_1.len() > 0 && frontier_2.len() > 0 {
            if frontier_1.len() != frontier_2.len() {
                debug!("frontier len mismatch");
                return false;
            }

            let (n1_data, n1_hash) = frontier_1.pop_front().unwrap();
            let (n2_data, n2_hash) = frontier_2.pop_front().unwrap();

            if n1_hash != n2_hash {
                debug!("root hash mismatch: {} != {}", &n1_hash, &n2_hash);
                return false;
            }

            if !node_cmp(&n1_data, &n2_data) {
                debug!("root node mismatch: {:?} != {:?}", &n1_data, &n2_data);
                return false;
            }

            // search children
            for ptr in n1_data.ptrs() {
                if ptr.id != TrieNodeID::Empty as u8 && !is_backptr(ptr.id) {
                    let (child_data, child_hash) = t1.read_nodetype(&ptr).unwrap();
                    frontier_1.push_back((child_data, child_hash))
                }
            }
            for ptr in n2_data.ptrs() {
                if ptr.id != TrieNodeID::Empty as u8 && !is_backptr(ptr.id) {
                    let (child_data, child_hash) = t2.read_nodetype(&ptr).unwrap();
                    frontier_2.push_back((child_data, child_hash))
                }
            }
        }

        return true;
    }

    fn load_store_trie_m_n_same(m: u64, n: u64, same: bool) {
        let test_name = format!("/tmp/load_store_trie_{}_{}_{}", m, n, if same { "same" } else { "unique" });
        if fs::metadata(&test_name).is_ok() {
            fs::remove_file(&test_name).unwrap();
        }

        let confirmed_marf_storage = TrieFileStorage::<StacksBlockId>::open(&test_name).unwrap();
        let mut confirmed_marf = MARF::<StacksBlockId>::from_storage(confirmed_marf_storage);

        confirmed_marf.begin(&TrieFileStorage::block_sentinel(), &StacksBlockId([0x02; 32])).unwrap();

        // pre-populate
        for i in 0..n {
            let mut path_bytes = [0,1,2,3,4,5,6,7,8,9,10,11,12,13,14,15,16,17,18,19,20,21,22,23,24,25,26,27,28,29,30,31];
            path_bytes[24..32].copy_from_slice(&i.to_be_bytes());

            let path = TriePath::from_bytes(&path_bytes).unwrap();
            let value = TrieLeaf::new(&vec![], &[i as u8; 40].to_vec());
            confirmed_marf.insert_raw(path.clone(), value).unwrap();
        }

        let confirmed_tip = StacksBlockId([0x01; 32]);
        confirmed_marf.commit_to(&confirmed_tip).unwrap();

        let marf_storage = TrieFileStorage::<StacksBlockId>::open_unconfirmed(&test_name).unwrap();
        let mut marf = MARF::from_storage(marf_storage);

        let mut last_trie = None;

        let mut all_new_paths = vec![];

        // instantiate unconfirmed m times
        for j in 0..m {
            let unconfirmed_tip = marf.begin_unconfirmed(&confirmed_tip).unwrap();
            let mut new_inserted = vec![];
            
            if let Some(mut trie) = last_trie.take() {
                if let Some((_, ref mut loaded_trie)) = marf.borrow_storage_backend().last_extended {
                    assert!(trie_cmp(loaded_trie, &mut trie));
                }
            }

            // pre-populated keys are present
            for i in 0..n {
                let mut path_bytes = [0,1,2,3,4,5,6,7,8,9,10,11,12,13,14,15,16,17,18,19,20,21,22,23,24,25,26,27,28,29,30,31];
                path_bytes[24..32].copy_from_slice(&i.to_be_bytes());

                let path = TriePath::from_bytes(&path_bytes).unwrap();

                // NOTE: may have been overwritten; just check for presence
                assert!(MARF::get_path(marf.borrow_storage_backend(), &unconfirmed_tip, &path).unwrap().is_some());
            }

            // insert new keys
            for i in 0..n {
                // NOTE: may overwrite prepopulated values
                let mut path_bytes = [0,1,2,3,4,5,6,7,8,9,10,11,12,13,14,15,16,17,18,19,20,21,22,23,24,25,26,27,28,29,30,31];
                path_bytes[24..32].copy_from_slice(&i.to_be_bytes());
                if !same {
                    path_bytes[16..24].copy_from_slice(&j.to_be_bytes());
                }

                let path = TriePath::from_bytes(&path_bytes).unwrap();
                let value = TrieLeaf::new(&vec![], &[(i + 128) as u8; 40].to_vec());
                
                new_inserted.push((path.clone(), value.clone()));

                if let Ok(Some(_)) = MARF::get_path(confirmed_marf.borrow_storage_backend(), &confirmed_tip, &path) {
                }
                else {
                    all_new_paths.push(path.clone());
                }

                marf.insert_raw(path, value).unwrap();
            }

            // verify that all new keys are there, off the unconfirmed tip
            for (path, expected_value) in new_inserted.iter() {
                let value = MARF::get_path(marf.borrow_storage_backend(), &unconfirmed_tip, &path).unwrap().unwrap();
                assert_eq!(expected_value.data, value.data);
            }

            last_trie = Some(marf.borrow_storage_backend().last_extended.clone().unwrap().1);
            marf.commit().unwrap();
        }

        let unconfirmed_tip = MARF::make_unconfirmed_chain_tip(&confirmed_tip);

        // test rollback
        for path in all_new_paths.iter() {
            eprintln!("path present? {:?}", &path);
            assert!(MARF::get_path(marf.borrow_storage_backend(), &unconfirmed_tip, &path).unwrap().is_some());
        }

        marf.drop_unconfirmed();

        for path in all_new_paths.iter() {
            eprintln!("path absent?  {:?}", &path);
            assert!(MARF::get_path(marf.borrow_storage_backend(), &confirmed_tip, &path).is_err());
        }
    }

    #[test]
    fn load_store_trie_4_4_same() {
        load_store_trie_m_n_same(4, 4, true);
    }
    
    #[test]
    fn load_store_trie_4_4_unique() {
        load_store_trie_m_n_same(4, 4, false);
    }
    
    #[test]
    fn load_store_trie_4_16_same() {
        load_store_trie_m_n_same(4, 16, true);
    }
    
    #[test]
    fn load_store_trie_4_16_unique() {
        load_store_trie_m_n_same(4, 16, false);
    }
    
    #[test]
    fn load_store_trie_4_48_same() {
        load_store_trie_m_n_same(4, 48, true);
    }
    
    #[test]
    fn load_store_trie_4_48_unique() {
        load_store_trie_m_n_same(4, 48, false);
    }
    
    #[test]
    fn load_store_trie_4_256_same() {
        load_store_trie_m_n_same(4, 256, true);
    }
    
    #[test]
    fn load_store_trie_4_256_unique() {
        load_store_trie_m_n_same(4, 256, false);
    }
}
<|MERGE_RESOLUTION|>--- conflicted
+++ resolved
@@ -1335,11 +1335,6 @@
             tx.commit()?;
 
             debug!("Flush: identifier of {} is {}", flush_options, block_id);
-
-<<<<<<< HEAD
-            self.cur_block_id = None;
-=======
->>>>>>> d99c2b35
         }
 
         Ok(())
