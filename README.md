# Blockstack Core

[![PyPI](https://img.shields.io/pypi/v/blockstack.svg)](https://pypi.python.org/pypi/blockstack/)
[![Slack](https://img.shields.io/badge/join-slack-e32072.svg?style=flat)](http://slack.blockstack.org/)

This package provides the reference implementation of a [Blockstack](https://blockstack.org) node, as well
as tools and scripts for deploying it.

If you are looking to get started with Blockstack applications, we recommend you start with the [Blockstack Browser](https://github.com/blockstack/blockstack-browser) first.

## Table of Contents

- [What is the Blockstack project?](#what-is-blockstack)
- [What is Blockstack Core?](#what-is-blockstack-core)
- [Installing Blockstack Core](#installing-blockstack-core)
- [Running a Blockstack Core Node](#running-a-blockstack-core-node)
- [Using Blockstack Core](#using-blockstack-core)
- [Troubleshooting](#troubleshooting)
- [Developer Resources](#developer-resources)
- [Community](#community)
- [Further Information](#further-reading)
- [Copyright and License](#copyright-and-license)

## What is Blockstack?

Blockstack is a network for decentralized apps where users own their data.

Blockstack applications follow a **can't-be-evil** design
philosophy.  They *cannot* alter, transfer, or revoke the user's identity, and
they *cannot* read or write the user's data without permission.  Blockstack provides the
platform, network, and SDKs for building can't-be-evil
applications using existing Web tools.
If you are Web developer, all of your skills are
immediately transferrable to Blockstack.

Blockstack applications look and feel like traditional Web applications.
Under the hood they use Blockstack APIs for user authentication and storage.
Blockstack handles user authentication using the [Blockstack Naming
Service](docs/blockstack_naming_service.md)
(BNS), a decentralized naming and public key infrastructure built on top of the Bitcoin
blockchain.  It handles storage using [Gaia](https://github.com/blockstack/gaia), a scalable decentralized
key/value storage system that looks and feels like `localStorage`,
but lets users securely store and share application data
via existing storage systems like Dropbox or S3.

Blockstack applications differ from traditional Web applications in two key
ways.  First, **users own their identities**.
The [Blockstack Browser](https://github.com/blockstack/blockstack-browser)
gives users direct control over their private keys and profile data,
and fulfills the role of a SSO provider to Blockstack apps.
Blockstack Core provides BNS as a way for users to discover each other's public
keys.

The second key difference is that **users own their data**.  Users
choose *where* their app data gets hosted, and *who* is allowed to read it.
Gaia loads and stores data with the user's
chosen storage providers, and automatically signs and encrypts it with
their app-specific keys.  Only the intended recipients can authenticate and read
the data; the storage providers are treated as untrusted middlemen.

### Why use Blockstack?

Blockstack is a win/win for users and developers.  Users are not locked into
apps or services.  Instead, users take their identities and data with them from app to app.
Apps can only read user data if the user chooses to allow it.  If an app goes
offline, the user still keeps their data.  If users find a better app, they
can seamlessly switch over to using it.  Because data is end-to-end encrypted
and hosted separately from the app, data breaches are inconsequential to users
because there is nothing for hackers to steal.

Developers benefit from Blockstack as well.  Apps are simpler to build with
Blockstack and require less operational overhead, since they no longer have to
store user data.  Many non-trivial applications can be implemented
as single-page Javascript applications using
[blockstack.js](https://github.com/blockstack/blockstack.js), and deployed as a
static Web page.  The Blockstack API is small, simple, and straightforward to
integrate into existing Web apps.

## What is Blockstack Core?

Blockstack Core implements BNS and [Atlas](docs/atlas_network.md), the storage
routing system for Gaia.  Blockstack Core
nodes form the backbone of the Blockstack network.  Each node indexes the
Bitcoin blockchain and maintains a full replica of all names,
public keys, and storage routing information.  This makes the Blockstack network
particularly resilient to node failure---applications only need to talk to a
single Blockstack Core node to work, and a new or recovering node
can quickly reconstruct all of its missing state from its peers.

Power users are encouraged to run local Blockstack Core nodes on their laptops
or home/office networks in order to have reliable access to the Blockstack
network.  Your local node maintains the same state as the rest of the Blockstack
Core nodes, so it will keep serving names, public keys, and storage routes even
if upstream nodes are unreachable or go offline.

## Installing Blockstack Core

There are three supported methods to install Blockstack Core:
- [`source`](#install-from-source)
- [`pip`](#install-with-pip)
- [`docker`](#install-with-docker)

### Install from Source

Before installing Blockstack Core from source, you will need to install
[`libffi-dev`](https://sourceware.org/libffi/) and
[`libssl-dev`](https://www.openssl.org/source/).  Mac and Linux users can
usually grab these packages from their respective package managers.

Once these dependencies are installed, you can install Blockstack Core
from source via the included `setup.py` script, as follows:

```bash
$ git clone https://github.com/blockstack/blockstack-core
$ cd blockstack-core
$ python2 ./setup.py build
$ sudo python2 ./setup.py install
```

You can also use a [`virtualenv`](https://virtualenv.pypa.io/en/stable/) to
install Blockstack Core in a non-system directory.

### Install with `pip`

**NOTE:** Using `pip` is only supported for stable releases (i.e. `master`).

Blockstack is built against Python 2.7.  You should use `pip2` if you have it instead of `pip`.  If you do not have `pip2`, you should verify that your `pip` is configured for Python 2.

On Mac:

```bash
# Install blockstack
$ pip install blockstack --upgrade
```
On CentOS 7 & RHEL:

```
# Install dependencies
$ yum install epel-release
$ yum install python-pip python-devel openssl-devel libffi-devel rng-tools gmp-devel zlib-devel

# Install blockstack
$ sudo pip install blockstack --upgrade

You will need to open ports TCP:6264 and TCP:6270.  If you have trouble starting
`blockstack-core`, you can try disabling SELinux and/or `firewalld` as follows:

```bash
# Disable SELinux
$ setenforce 0
$ sed -i --follow-symlinks 's/^SELINUX=.*/SELINUX=disabled/g' /etc/sysconfig/selinux && cat /etc/sysconfig/selinux

# Stop firewalld
$ systemctl stop firewalld && systemctl disable firewalld
```

On Debian & Ubuntu:

```bash
# Install dependancies
$ sudo apt-get update && sudo apt-get install -y python-pip python-dev libssl-dev libffi-dev rng-tools libgmp3-dev
$ sudo pip install pyparsing

# Install blockstack
$ sudo pip install blockstack --upgrade
```

### Install with `docker`

**NOTE:** Using `docker` is only supported for stable releases (i.e. `master`).
<<<<<<< HEAD

Another way to run `blockstack-core` is through docker. We provide per-commit image builds of this repository that are [available on quay.io](https://quay.io/repository/blockstack/blockstack-core?tab=tags).
=======

Another way to run `blockstack-core` is through docker. We provide per-commit image builds of this repository that are [available on quay.io](https://quay.io/repository/blockstack/blockstack-core?tab=tags).

The common workflow for running in docker is to `--fast_sync` a `blockstack-core` node's data to a location on the host and then start up a container on top of that data. You will need at least ~5GB of disk to run each instance. There is a sample implementation of running `blockstack-core` in the [`tools/docker`](/tools/docker) folder. The instructions below show how to use that implementation:
>>>>>>> 16138de1

```shell
$ git clone git@github.com:blockstack/blockstack-core.git
$ cd blockstack-core
$ docker build -t blockstack-core:master .

# create directory to store Blockstack Core state
$ export BLOCKSTACK_DIR="/var/blockstack-core-data"
$ mkdir -p "$BLOCKSTACK_DIR"
$ docker run \
   -v $BLOCKSTACK_DIR:/root/.blockstack-server
   -p 6264:6264
   -p 6270:6270
   blockstack-core:master
```

These commands will fast-sync and run a Blockstack Core node in about 10
minutes.  The state for the Blockstack Core node will be stored to
`$BLOCKSTACK_DIR`.  You can see the node's logs with `docker logs -f` or with
`tail -f "$BLOCKSTACK_DIR/blockstack-server.log"`.

Notes:
- This method is currently only fully supported on Linux.
- You will need `sudo` access to run the above scripts, and/or be a member of the `docker` group.
- You can run more than one instance of this setup per host. Allow at least 1 CPU core for each container
<<<<<<< HEAD

## Running a Blockstack Core Node

=======
- To configure a different `bitcoind` node, you must edit your `blockstack-server.ini` file before running the `./docker-tools.sh init-*` commands. After `init-*` has been run you must edit the `data/core/server/blockstack-server.ini` to change those settings. 

## Running a Blockstack Core Node

Before doing anything, you should configure your Blockstack Core node.

```bash
$ blockstack-core configure
```

It is safe to accept all defaults.  It will generate some configuration state in
`~/.blockstack-server/`.

>>>>>>> 16138de1
Because each Blockstack Core node maintains a full copy of the network state
locally, it will need to synchronize its state with the Bitcoin blockchain when
it starts for the first time.  **This can take days.**  To overcome this,
we run some "fast-sync" servers that will serve a new Blockstack Core node a
recent snapshot of the network state.  Fast-sync only takes a few minutes.

To start up a Blockstack Core node from a snapshot, you should run

```bash
$ blockstack-core --debug fast_sync
```

By default, it will pull a snapshot from
`http://fast-sync.blockstack.org/snapshot.bsk` and use a built-in public key to
verify its authenticity.  It will populate your `~/.blockstack-server/`
directory with a recent snapshot of the network state (less than 24 hours old).

To start your Blockstack Core node, you should run

```bash
$ blockstack-core --debug start
```

This will start a Blockstack Core node in the background.  We recommend passing
the `--debug` flag so you will receive verbose output, which will help diagnose
any problems you may have.

You can find the node's log in `~/.blockstack-server/blockstack-server.log`.

## Using Blockstack Core

The standard way to interact with Blockstack Core is through its RESTful interface.  The full documentation for the API endpoints is available [here](https://core.blockstack.org).  Below are some common examples.

To check that your API endpoint is up, you can ping it with:

```
$ curl http://localhost:6270/v1/ping
{"status": "alive", "version": "0.19.0"}
```

You can confirm that your API endpoint can contact the `blockstack-core` daemon
by looking up a name as follows:

```
$ curl http://localhost:6270/v1/names/muneeb.id
{"status": "registered", "zonefile": "$ORIGIN muneeb.id\n$TTL 3600\n_http._tcp URI 10 1 \"https://gaia.blockstack.org/hub/1J3PUxY5uDShUnHRrMyU6yKtoHEUPhKULs/0/profile.json\"\n", "expire_block": 599266, "blockchain": "bitcoin", "last_txid": "7e16e8688ca0413a398bbaf16ad4b10d3c9439555fc140f58e5ab4e50793c476", "address": "1J3PUxY5uDShUnHRrMyU6yKtoHEUPhKULs", "zonefile_hash": "37aecf837c6ae9bdc9dbd98a268f263dacd00361"}
```

You can stop the Blockstack Core daemon with the following command:

```
$ blockstack-core stop
```

### Getting Verbose Debugging Output

Blockstack Core does not log very much non-error information by default.  To get
verbose output, you can pass `--debug` to both `blockstack-core` and `blockstack
api`, as follows:

```bash
$ blockstack-core --debug start && tail -f ~/.blockstack-server/blockstack-server.log
```

In addition `blockstack-core` can run in the
foreground, without becoming daemons.  To do so, run them as:

```bash
$ blockstack-core --debug start --foreground
```

## Developer Resources

**v0.19.0** is the current stable release of Blockstack Core.  It available on the `master` branch.

The next release is being built on the [develop](https://github.com/blockstack/blockstack-core/tree/develop). Please submit all
pull requests to the `develop` branch.

In the list of [release notes](./release_notes) you can find what has changed in each release.

Blockstack Core has an extensive integration test framework, which lets you
experiment with Blockstack in a sandboxed environment.  The test framework gives your Blockstack
Core node a local, private Bitcoin blockchain that lets you safely experiment
with different name and namespace transactions without spending Bitcoin.
We use the integration test
framework to test everything from new API calls to new Blockstack Browser
features.  Please see the relevant
[documentation](./integration_tests) to get started.

We welcome any small or big contributions! Please take a moment to
[review the guidelines for contributing to open source](https://guides.github.com/activities/contributing-to-open-source/) in order to make the contribution process easy and effective for everyone involved.

## Community

Beyond this Github project,
Blockstack maintains a public [forum](https://forum.blockstack.org) and a
permissioned [Slack](https://blockstack.slack.com) channel.  In addition, the project
maintains a [mailing list](https://blockstack.org/signup) which sends out
community announcements.

The greater Blockstack community regularly hosts in-person
[meetups](https://www.meetup.com/topics/blockstack/).  The project's
[YouTube channel](https://www.youtube.com/channel/UC3J2iHnyt2JtOvtGVf_jpHQ) includes
videos from some of these meetups, as well as video tutorials to help new
users get started and help developers wrap their heads around the system's
design.

## Further Reading

You can learn more by visiting [the Blockstack Website](https://blockstack.org) and checking out the in-depth articles and documentation:

- [How Blockstack Works (white paper)](https://blockstack.org/docs/how-blockstack-works)
- [Blockstack General FAQ](https://blockstack.org/faq)
- [Blockstack Technical FAQ](docs/faq_technical.md)
- [Blockstack In-depth Documentation Repository](docs/README.md)

You can also read peer-reviewed Blockstack papers:

- ["Blockstack: A Global Naming and Storage System Secured by Blockchains"](https://blockstack.org/blockstack.pdf), Proc. USENIX Annual Technical Conference ([ATC '16](https://www.usenix.org/conference/atc16)), June 2016
- ["Extending Existing Blockchains with Virtualchain"](https://blockstack.org/virtualchain_dccl2016.pdf), Distributed Cryptocurrencies and Consensus Ledgers ([DCCL '16](https://www.zurich.ibm.com/dccl/) workshop, at [ACM PODC 2016](https://www.podc.org/podc2016/)), July 2016

If you have high-level questions about Blockstack, try [searching our forum](https://forum.blockstack.org) and start a new question if your question is not answered there.

## Copyright and License

The code and documentation copyright are attributed to blockstack.org for the year of 2018.

This code is released under [the GPL v3 license](http://www.gnu.org/licenses/quick-guide-gplv3.en.html), and the docs are released under [the Creative Commons license](http://creativecommons.org/).<|MERGE_RESOLUTION|>--- conflicted
+++ resolved
@@ -168,15 +168,8 @@
 ### Install with `docker`
 
 **NOTE:** Using `docker` is only supported for stable releases (i.e. `master`).
-<<<<<<< HEAD
 
 Another way to run `blockstack-core` is through docker. We provide per-commit image builds of this repository that are [available on quay.io](https://quay.io/repository/blockstack/blockstack-core?tab=tags).
-=======
-
-Another way to run `blockstack-core` is through docker. We provide per-commit image builds of this repository that are [available on quay.io](https://quay.io/repository/blockstack/blockstack-core?tab=tags).
-
-The common workflow for running in docker is to `--fast_sync` a `blockstack-core` node's data to a location on the host and then start up a container on top of that data. You will need at least ~5GB of disk to run each instance. There is a sample implementation of running `blockstack-core` in the [`tools/docker`](/tools/docker) folder. The instructions below show how to use that implementation:
->>>>>>> 16138de1
 
 ```shell
 $ git clone git@github.com:blockstack/blockstack-core.git
@@ -202,11 +195,6 @@
 - This method is currently only fully supported on Linux.
 - You will need `sudo` access to run the above scripts, and/or be a member of the `docker` group.
 - You can run more than one instance of this setup per host. Allow at least 1 CPU core for each container
-<<<<<<< HEAD
-
-## Running a Blockstack Core Node
-
-=======
 - To configure a different `bitcoind` node, you must edit your `blockstack-server.ini` file before running the `./docker-tools.sh init-*` commands. After `init-*` has been run you must edit the `data/core/server/blockstack-server.ini` to change those settings. 
 
 ## Running a Blockstack Core Node
@@ -220,7 +208,6 @@
 It is safe to accept all defaults.  It will generate some configuration state in
 `~/.blockstack-server/`.
 
->>>>>>> 16138de1
 Because each Blockstack Core node maintains a full copy of the network state
 locally, it will need to synchronize its state with the Bitcoin blockchain when
 it starts for the first time.  **This can take days.**  To overcome this,
@@ -258,7 +245,7 @@
 
 ```
 $ curl http://localhost:6270/v1/ping
-{"status": "alive", "version": "0.19.0"}
+{"status": "alive", "version": "20.0.0.0"}
 ```
 
 You can confirm that your API endpoint can contact the `blockstack-core` daemon
@@ -294,7 +281,7 @@
 
 ## Developer Resources
 
-**v0.19.0** is the current stable release of Blockstack Core.  It available on the `master` branch.
+**v20.0.0.0** is the current stable release of Blockstack Core.  It available on the `master` branch.
 
 The next release is being built on the [develop](https://github.com/blockstack/blockstack-core/tree/develop). Please submit all
 pull requests to the `develop` branch.
